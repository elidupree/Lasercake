--- conflicted
+++ resolved
@@ -206,21 +206,7 @@
 
 template<typename ValueType> class value_for_each_cardinal_direction {
 public:
-<<<<<<< HEAD
-  value_for_each_cardinal_direction& operator=(value_for_each_cardinal_direction const& other){
-    for(cardinal_direction_index dir_idx=0; dir_idx < num_cardinal_directions; ++dir_idx) {
-      data[dir_idx] = other.data[dir_idx];
-    }
-    return *this;
-  }
-  value_for_each_cardinal_direction(ValueType initial_value) {
-    for(cardinal_direction_index dir_idx=0; dir_idx < num_cardinal_directions; ++dir_idx) {
-      data[dir_idx] = initial_value;
-    }
-  }
-=======
-  explicit value_for_each_cardinal_direction(ValueType const& iv/*initial_value*/) : data({{iv,iv,iv,iv,iv,iv}}) { static_assert(NUM_CARDINAL_DIRECTIONS == 6, "fix {{iv,iv,...}} to have the right number"); }
->>>>>>> e5dc400c
+  explicit value_for_each_cardinal_direction(ValueType const& iv/*initial_value*/) : data({{iv,iv,iv,iv,iv,iv}}) { static_assert(num_cardinal_directions == 6, "fix {{iv,iv,...}} to have the right number"); }
   ValueType      & operator[](cardinal_direction const& dir) { return data[dir.cardinal_direction_idx]; }
   ValueType const& operator[](cardinal_direction const& dir)const { return data[dir.cardinal_direction_idx]; }
 private:
