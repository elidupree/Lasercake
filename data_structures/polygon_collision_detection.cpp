/*

    Copyright Eli Dupree and Isaac Dupree, 2011, 2012
    
    This file is part of Lasercake.

    Lasercake is free software: you can redistribute it and/or modify
    it under the terms of the GNU General Public License as published by
    the Free Software Foundation, either version 3 of the License, or
    (at your option) any later version.

    Lasercake is distributed in the hope that it will be useful,
    but WITHOUT ANY WARRANTY; without even the implied warranty of
    MERCHANTABILITY or FITNESS FOR A PARTICULAR PURPOSE.  See the
    GNU General Public License for more details.

    You should have received a copy of the GNU General Public License
    along with Lasercake.  If not, see <http://www.gnu.org/licenses/>.

*/

/*

t1, t2, t3
vs.
l1, l2


Clockwiseness pointClockwisenessFromOrderedSegment(LineSegment ray, Point p) {
  const polygon_int_type temp = (((p.y - ray.e1.y) * (ray.e2.x - ray.e1.x)) - ((ray.e2.y - ray.e1.y) * (p.x - ray.e1.x)));
  if (temp > 0) return COUNTERCLOCKWISE;
  if (temp < 0) return CLOCKWISE;
  return COLLINEAR;
}

Interesting observation: Under a linear transformation, a line stays a line, and the topology stays the same. Here, we'll try to make the situation simpler by applying a skew:

move t3 to (0,0,0)

(0,0,0)(t1x t1y t1z)(t2x t2y t2z)
want t1z = 0 t2z = 0
addition to the z coordinate = a*x + b*y
EQ1) -t1z = a*t1x + b*t1y
EQ2) -t2z = a*t2x + b*t2y

t2x*EQ1 - t1x*EQ2) t2z*t1z-t1z*t2x = b(t1y*t2x - t2y*t1x)
b = (t2z*t1x-t1z*t2x) / (t1y*t2x - t2y*t1x)
since a and b are only different in an x vs y way, logically...
a = (t2z*t1y-t1z*t2y) / (t1x*t2y - t2x*t1y)
(denom == 0 iff t1 and t2 are collinear in the plane - just rotate the triangle 90 degrees until they're not.)

We could just do the computations at a factor of that denominator for a little while.
D = (t1x*t2y - t2x*t1y) = the denominator of a
Let A = (t2z*t1y-t1z*t2y) = a*D
Let B = -(t2z*t1x-t1z*t2x) = b*D
Then we'd get two transformed z values...

Ideally...
z1 = l1z + a*l1x + b*l1y
Multiply by D...
D*z1 = D*l1z + A*l1x + B*l1y

We only care about the *proportion* between z1 and z2, so Dz1/Dz2 are just as good, as long as we don't get rounding error.
Both negative or both positive -> no collision
Otherwise, ideally...
let l1xy = l1 projected onto the plane, etc
ltxy = the point where (l1, l2) intersects the plane
ltxy = ((0 - z1) / (z2 - z1)) l2xy + ((z2 - 0) / (z2 - z1)) l1xy
More practically...
ltxy = ((0 - D*z1) / (D*z2 - D*z1)) l2xy + ((D*z2 - 0) / (D*z2 - D*z1)) l1xy
ltxy = ((0 - D*z1) l2xy + (D*z2 - 0) l1xy) / (D*z2 - D*z1)

Now we can multiply everything by (D*z2 - D*z1)...
(D*z2 - D*z1)ltxy = D*z2*l1xy - D*z1*l2xy

And also multiply the triangle coordinates by (D*z2 - D*z1), and then do the clockwiseness check above!

This is a perfect accuracy collision check.
The downside is that it (in the worst case) has *four* factors of the distances between two points,
  (That's before the clockwiseness function, but the clockwiseness function can be implemented here without squaring the magnitude)
and so we couldn't use values that differ by more than the fourth log of our coordinate type,
namely... 64/4 bits, or 16 bits.
(D = diff^2, D(z2 - z1) = diff^3, D(z2 - z1)ltxy = diff^4, )

*/

/*

And for 2d line vs. line collisions...

skew the 'object' line onto an axis...
put ol1 at 0,0

skewing onto the x axis,
skew(x, y) = (x, y + ax)
a*ol2x + ol2y = 0
a = -(ol2y/ol2x)
D = ol2x
A = a*D = -ol2y

Dy1 = (D*skew(sl1))y = D*sl1y + A*sl1x
Dy2 = (D*skew(sl2))y = D*sl2y + A*sl2x

loc on x axis = lt = ((0 - y1) / (y2 - y1)) sl2x + ((y2 - 0) / (y2 - y1)) sl1x
lt*(Dy2 - Dy1) = sl1x * ol2x*y2 - sl2x * ol2x*y1

*/

#include <boost/type_traits.hpp>
#include <boost/range/iterator_range.hpp>

#include "polygon_collision_detection.hpp"

namespace geom {

using boost::none;





namespace {


template<typename T1, typename T2>
vector3<decltype(std::declval<T1>() * std::declval<T2>() * pseudo)>
cross_product(vector3<T1> a, vector3<T2> b) {
  return vector3<decltype(std::declval<T1>() * std::declval<T2>() * pseudo)>(
    ((a(Y) * b(Z)) - (b(Y) * a(Z)))*pseudo,
    ((a(Z) * b(X)) - (b(Z) * a(X)))*pseudo,
    ((a(X) * b(Y)) - (b(X) * a(Y)))*pseudo
  );
}

pseudovect2 plane_normal(vect p1, vect p2, vect p3) {
  return cross_product(p2 - p1, p3 - p1);
  /*return vector3<polygon_int_type>(
    (p1(Y) * (p2(Z) - p3(Z))) + (p2(Y) * (p3(Z) - p1(Z))) + (p3(Y) * (p1(Z) - p2(Z))),
    (p1(Z) * (p2(X) - p3(X))) + (p2(Z) * (p3(X) - p1(X))) + (p3(Z) * (p1(X) - p2(X))),
    (p1(X) * (p2(Y) - p3(Y))) + (p2(X) * (p3(Y) - p1(Y))) + (p3(X) * (p1(Y) - p2(Y)))
  );*/
}
vect2 forcedly_directed_plane_normal(vect p1, vect p2, vect p3, vect interior_direction) {
  const pseudovect2 arbitrary_normal = plane_normal(p1, p2, p3);
  return imbue_sign(interior_direction.dot<polygon_int_type>(arbitrary_normal), -arbitrary_normal);

#if 0
  if (interior_direction.dot<pseudocoord3>(arbitrary_normal) > 0) {
    return -arbitrary_normal/pseudo;
  }
  else {
    return arbitrary_normal/pseudo;
  }
#endif
}

bool vectors_are_parallel(vect const& v1, vect const& v2) {
  return (v1(X) * v2(Y) == v2(X) * v1(Y)) && (v1(X) * v2(Z) == v2(X) * v1(Z)) && (v1(Y) * v2(Z) == v2(Y) * v1(Z));
}

faux_optional<base_point_and_outward_facing_normal>
get_excluding_face_onesided(
      std::vector<vect> const& vs1,
      polyhedron_planes_info_for_intersection const& ps2) {
  for (base_point_and_outward_facing_normal const& p : ps2.base_points_and_outward_facing_normals) {
    bool excludes_entire = true;
    for (vect v : vs1) {
      if (p.second.dot<polygon_int_type>(v - p.first) <= 0) {
        excludes_entire = false;
        break;
      }
    }
    if (excludes_entire) {
      return p;
    }
  }
  return none;
}


void populate_with_plane_info(
      convex_polyhedron const& p,
      std::vector<plane_as_base_point_and_normal>& collector) {
  for (uint8_t i = 0; i < p.face_info().size(); i += p.face_info()[i] + 1) {
    collector.push_back(plane_as_base_point_and_normal(
        p.vertices()[p.face_info()[i + 1]],
        // relying on the fact that the first three vertices
        // of each face are in the proper order.
        plane_normal(p.vertices()[p.face_info()[i + 1]],
                     p.vertices()[p.face_info()[i + 2]],
                     p.vertices()[p.face_info()[i + 3]]) / pseudo
      ));
  }
}

} /* end anonymous namespace */


/*

Given two polyhedra, p1 and p2...

Imagine that p1 is fixed in space, and p2d can be moved around freely (but not rotated).

Let n be the total number of vertices.

Let "touching" mean the (topological) boundaries of the two shapes intersect, but neither's (topological) interior intersects the other's boundary or interior.  Let "overlapping" mean either's interior intersects the other's interior or boundary. (TODO: Look up if there are mathematical words for these concepts.) Let "moment of collision" be a position of p2 where it touches p1. (Observe that if p2 moves continuously from disjoint-with-p1 to intersecting-p1, it must have a moment of collision as defined here.)

Prop 1: (I believe, but haven't (TODO) proved quite formally enough:) At the moment when two polyhedra collide, there is a plane that doesn't intersect the interior of either polyhedron, but either intersects an entire face of one and at least one vertex of the other or intersects an edge of each. Three cases:
  Face of p1 to vertex of p2 (O(n))
  Face of p2 to vertex of p1 (O(n))
  Edge of p1 to edge of p2 (I think this ends up being O(n) as well due to something like the fact that if there are a lot of edges, a lot of them have very small angles over which they would actually collide into another edge, but I haven't proved it. TODO prove it)

Based on prop 1, I can touch the surface of p1 with O(n) fixed planes, so that at any moment of collision, p2 is touching one of them (but might miss or interior-intersect the others.)

Replace those planes with closed half-spaces that have the original plane as their boundaries. Each half-space includes p1.

Now observe these things: At a moment of collision, can p2 be disjoint with any half-space? No, because each half-space contains p1. And if p1 merely touches a half-space, it can't be overlapping p2. Thus, the statements "p1 touches p2" and "p2 touches one half-space and intersects the rest" are equivalent if the following condition holds: "If p2 intersects all the half-spaces, p2 intersects p1".

Outline of a proof by contradiction: If p2 does not intersect p1 and yet intersects all the half-spaces, then I can (1) shove it a tiny distances so that it overlaps all the half-spaces and still doesn't intersect p1, and then (2) continuously move it to overlap p1 without ever ceasing to overlap all the half-spaces. This move causes p1 and p2 to become intersecting without crossing a moment of collision, a contradiction.

For each half-space, if p2 moves from outside to inside the half-space, a vertex will be the first thing to hit it. We can fix that vertex, since p2 won't rotate.

The question remains, "which edge-to-edge planes do we need to consider?".

Suppose two edges are parallel. Then they cannot intersect without one of the four vertices intersecting the other line, which means it intersects a face, so we don't need to consider it.
So we only need cases where the edges are not parallel. Then, when they intersect, there is exactly one plane that contains both. At every non-vertex point of e1, there's an open ball in which p1 is just an intersection of two half-spaces. If that shape contains either half of the e1-e2 plane, then e2 intersects the interior of p1 (or intersects a face, in which case it's covered by the vertex-to-face case), so this isn't a moment of collision; the same goes for e1 vs p2.
Hence, for every relevant edge-edge plane, e1's two faces will be on the same side of the e1-e2 plane, as will e2's faces. Can all four be on the same side? No - near the crossing point, there'd be a point where the interiors intersect each other.
So we only need to consider edge-edge planes where e1's faces are both on one side and e2's faces are both on the other side.

 */



void populate_with_relating_planes__faces_onesided(
      std::vector<plane_as_base_point_and_normal> pA_planes,
      convex_polyhedron const& pB,
      bool A_is_1,
      std::vector<pair_of_parallel_supporting_planes>& planes_collector) {
  for (plane_as_base_point_and_normal const& plane : pA_planes) {
    bool found_any_points = false;
    vect closest_point;
    coord3 closest_dotprod;
    for (vect const& v : pB.vertices()) {
      // We subtract base_point just to minimize integer size; the behavior should be the same either way.
      const coord3 dotprod = (v - plane.base_point).dot<polygon_int_type>(plane.normal);
      if ((!found_any_points) || (dotprod < closest_dotprod)) {
        found_any_points = true;
        closest_dotprod = dotprod;
        closest_point = v;
      }
    }
    if (A_is_1) planes_collector.push_back(pair_of_parallel_supporting_planes(
                  plane.base_point, closest_point   ,  plane.normal));
    else        planes_collector.push_back(pair_of_parallel_supporting_planes(
                  closest_point   , plane.base_point, -plane.normal));
  }
}

void populate_with_relating_planes(
      convex_polyhedron const& p1,
      convex_polyhedron const& p2,
      std::vector<pair_of_parallel_supporting_planes>& planes_collector) {
  std::vector<plane_as_base_point_and_normal> p1_planes; p1_planes.reserve(p1.num_faces());
  populate_with_plane_info(p1, p1_planes);
  std::vector<plane_as_base_point_and_normal> p2_planes; p2_planes.reserve(p2.num_faces());
  populate_with_plane_info(p2, p2_planes);
  planes_collector.reserve(p1_planes.size() + p2_planes.size());
  populate_with_relating_planes__faces_onesided(p1_planes, p2, true, planes_collector);
  populate_with_relating_planes__faces_onesided(p2_planes, p1, false, planes_collector);

  for (convex_polyhedron::edge e1 : p1.edges()) {
    const vect e1v1 = p1.vertices()[e1.vert_1];
    const vect e1v2 = p1.vertices()[e1.vert_2];
    const vect e1d = e1v2 - e1v1;
    const plane_as_base_point_and_normal e1f1 = p1_planes[e1.face_1];
    const plane_as_base_point_and_normal e1f2 = p1_planes[e1.face_2];

    // a vector:
    // - perpendicular to e1d
    // - parallel to the plane of e1f1
    // - pointing towards e1
    // (the term 'discriminant' is just because it discriminates between cases, not any standard mathematical usage.)
    // These dot<>s produce pseudocoord5!
    const pseudovect3 e1f1_discriminant_pre = cross_product(e1d, e1f1.normal);
    const vect3 e1f1_discriminant = imbue_sign(
      e1f1_discriminant_pre.dot<polygon_int_type>(e1f2.normal), e1f1_discriminant_pre);
    const pseudovect3 e1f2_discriminant_pre = cross_product(e1d, e1f2.normal);
    const vect3 e1f2_discriminant = imbue_sign(
      e1f2_discriminant_pre.dot<polygon_int_type>(e1f1.normal), e1f2_discriminant_pre);
    
    for (auto e2 : p2.edges()) {
      const vect e2v1 = p2.vertices()[e2.vert_1];
      const vect e2v2 = p2.vertices()[e2.vert_2];
      const vect e2d = e2v2 - e2v1;
      const plane_as_base_point_and_normal e2f1 = p2_planes[e2.face_1];
      const plane_as_base_point_and_normal e2f2 = p2_planes[e2.face_2];

      if (vectors_are_parallel(e1d, e2d)) continue;
      
      // TODO: perhaps only compute these once for each edge in p2
      const pseudovect3 e2f1_discriminant_pre = cross_product(e2d, e2f1.normal);
      const vect3 e2f1_discriminant = imbue_sign(
        e2f1_discriminant_pre.dot<polygon_int_type>(e2f2.normal), e2f1_discriminant_pre);
      const pseudovect3 e2f2_discriminant_pre = cross_product(e2d, e2f2.normal);
      const vect3 e2f2_discriminant = imbue_sign(
        e2f2_discriminant_pre.dot<polygon_int_type>(e2f1.normal), e2f2_discriminant_pre);

      pseudovect2 proposed_normal_initial = cross_product(e1d, e2d);
      vect2 proposed_normal;

      // The proposed normal has to be on the proper side of all four discriminants
      // in order to represent a meaningful plane that's not a face.
      // However it might just be in the wrong sense.

      // If the dotprods are 0 then the plane is parallel to a face,
      // which means that sometimes these planes will often be duplicated
      // (two pairs of edges generate the same plane).
      // We originally had all of the 0-cases eliminate the plane as a possibility,
      // but sometimes an edge-to-face collision wouldn't be caught any other way.
      // TODO handle this more nicely
      {
        const pseudocoord5 dotprod1 = proposed_normal_initial.dot<polygon_int_type>(e1f1_discriminant);
        if (dotprod1 != 0) {
          proposed_normal = imbue_sign(dotprod1, proposed_normal_initial);
        }
        else {
          const pseudocoord5 dotprod2 = proposed_normal_initial.dot<polygon_int_type>(e1f2_discriminant);
          assert(dotprod2 != 0);
          proposed_normal = imbue_sign(dotprod2, proposed_normal_initial);
        }
      }
      if (proposed_normal.dot<polygon_int_type>(e1f2_discriminant) < 0) continue;
      if (proposed_normal.dot<polygon_int_type>(e2f1_discriminant) > 0) continue;
      if (proposed_normal.dot<polygon_int_type>(e2f2_discriminant) > 0) continue;
      
      planes_collector.push_back(pair_of_parallel_supporting_planes(
                  e1v1, e2v1, proposed_normal));
    }
  }
}

potential_running_into_a_polyhedron_info when_do_polyhedra_intersect(
      convex_polyhedron const& p1,
      convex_polyhedron const& p2,
      geom_velocity_vect velocity) {
  if (velocity == 0) {
    // Hack - we don't have a way to indicate "At all times", which this might be.
    // We don't need to, anyway. So just indicate "never" regardless.
    return potential_running_into_a_polyhedron_info();
  }

  std::vector<pair_of_parallel_supporting_planes> relating_planes;
  populate_with_relating_planes(p1, p2, relating_planes);

  optional_rational_time min;
  optional_rational_time max;
  potential_running_into_a_polyhedron_info result;
  plane_as_base_point_and_normal arbitrary_plane_hit_first;
<<<<<<< HEAD
  for (pair_of_parallel_supporting_planes const& plane : relating_planes) {
    typedef decltype(geom_velocity_scalar()*coord2()) coord3_per_second;
    // We subtract base_point just to minimize integer size; the behavior should be the same either way.
    const coord3_per_second vel_dotprod = velocity.dot<polygon_int_type>(plane.p1_to_p2_normal);
    const coord3 disp_dotprod = (plane.p2_base_point - plane.p1_base_point).dot<polygon_int_type>(plane.p1_to_p2_normal);
=======
  for (auto const& plane : relating_planes) {
    const auto vel_dotprod = velocity.dot<polygon_int_type>(plane.p1_to_p2_normal);
    const auto disp_dotprod = (plane.p2_base_point - plane.p1_base_point).dot<polygon_int_type>(plane.p1_to_p2_normal);
>>>>>>> 4c4dba71
    if (vel_dotprod == 0) {
      if (disp_dotprod > 0) {
        // We're moving parallel to the plane and the point is outside
        // the plane. So we will never be on the inside.
        return result;
      }
      // Otherwise we're moving parallel to the plane and we're on the
      // INSIDE of the plane, so this plane will never restrict when the
      // point is inside the polyhedron.
    }
    else {
      const rational_time moment = make_non_normalized_rational_unit(disp_dotprod, vel_dotprod);
      if (vel_dotprod < 0) {
        //
        if (!max || (moment < *max)) {
            max = moment;
        }
      }
      else {
        if (!min || (moment > *min)) {
          min = moment;
          result.arbitrary_plane_hit_first = plane_as_base_point_and_normal(
              plane.p1_base_point, plane.p1_to_p2_normal);
        }
      }
      if (min && max && (*min > *max)) return potential_running_into_a_polyhedron_info();
    }
  }

  assert (min && max && (*min <= *max));

  result.is_anywhere = true;
  result.min = *min;
  result.max = *max;


  assert(result.arbitrary_plane_hit_first.normal != 0);

  // If we start out intersecting them, find the plane across which we could most quickly exit.
  // The movement code uses this: if the movement is INTO this plane then it's blocked, if it's
  // OUT OF this plane then it's fudged by allowing it not to collide.
  if (result.min <= rational_time(0) && result.max >= rational_time(0)) {
    const rational_coord no_excl_dist = make_non_normalized_rational_unit<coord>(-1*fine_units);
    rational_coord closest_excl_dist = no_excl_dist;
    for (pair_of_parallel_supporting_planes const& plane : relating_planes) {
      // NOTE: The magnitude calculation seems unavoidable here,
      // because the rule is "if we went directly outwards through the plane",
      // i.e. in the direction of the normal,
      // but the normals may have differing magnitudes.
      // This calcuation has problems:
      // 1) Rounding error
      // 2) Seemingly unneeded extra height limit on the normal
      const rational_coord this_excl_dist = make_non_normalized_rational_unit(
          (plane.p1_base_point - plane.p2_base_point)
          .dot<polygon_int_type>(plane.p1_to_p2_normal),
          // divided by
          plane.p1_to_p2_normal.magnitude_within_32_bits());
      if (closest_excl_dist == no_excl_dist || this_excl_dist < closest_excl_dist) {
        closest_excl_dist = this_excl_dist;
        result.arbitrary_plane_of_closest_exclusion = plane_as_base_point_and_normal(
            plane.p1_base_point, plane.p1_to_p2_normal);
      }
    }
  }
  
  return result;
}

bool polyhedra_volume_intersect (convex_polyhedron const& p1, convex_polyhedron const& p2) {
  std::vector<pair_of_parallel_supporting_planes> relating_planes;
  populate_with_relating_planes(p1, p2, relating_planes);
  for (pair_of_parallel_supporting_planes const& plane : relating_planes) {
    if ((plane.p2_base_point - plane.p1_base_point)
          .dot<polygon_int_type>(plane.p1_to_p2_normal) >= coord3(0)) {
      return false;
    }
  }
  return true;
}

faux_optional<base_point_and_outward_facing_normal> get_excluding_face(
      std::vector<vect> const& vs1,
      polyhedron_planes_info_for_intersection ps1,
      std::vector<vect> const& vs2,
      polyhedron_planes_info_for_intersection ps2) {
  if (auto result = get_excluding_face_onesided(vs1, ps2)) return result;
  if (auto result = get_excluding_face_onesided(vs2, ps1)) return result;
  return none;
}

void compute_planes_info_for_intersection(
      convex_polyhedron const& ph,
      polyhedron_planes_info_for_intersection& collector) {
  for (uint8_t i = 0; i < ph.face_info().size(); i += ph.face_info()[i] + 1) {
    collector.base_points_and_outward_facing_normals.push_back(std::make_pair(
        ph.vertices()[ph.face_info()[i + 1]],
        // relying on the fact that the first three vertices of each face
        // are in the proper order.
        plane_normal(ph.vertices()[ph.face_info()[i + 1]],
                     ph.vertices()[ph.face_info()[i + 2]],
                     ph.vertices()[ph.face_info()[i + 3]]) / pseudo
      ));
  }
}

faux_optional<base_point_and_outward_facing_normal> get_excluding_face(
      std::vector<vect> const& vs,
      polyhedron_planes_info_for_intersection ps,
      convex_polyhedron const& other) {
  polyhedron_planes_info_for_intersection other_ps;
  compute_planes_info_for_intersection(other, other_ps);
  return get_excluding_face(vs, ps, other.vertices(), other_ps);
}

// TODO do sweep_intersects(stuff, bounding_box) in a more efficient way
// (This was just the simplest implementation I could think of)
void compute_info_for_intersection(
      bounding_box const& bb,
      std::vector<vect>& vertex_collector,
      polyhedron_planes_info_for_intersection& plane_collector) {
  vertex_collector.push_back(bb.min());
  vertex_collector.push_back(vect(bb.max(X),bb.min(Y),bb.min(Z)));
  vertex_collector.push_back(vect(bb.min(X),bb.max(Y),bb.min(Z)));
  vertex_collector.push_back(vect(bb.max(X),bb.max(Y),bb.min(Z)));
  vertex_collector.push_back(vect(bb.min(X),bb.min(Y),bb.max(Z)));
  vertex_collector.push_back(vect(bb.max(X),bb.min(Y),bb.max(Z)));
  vertex_collector.push_back(vect(bb.min(X),bb.max(Y),bb.max(Z)));
  vertex_collector.push_back(bb.max());
  plane_collector.base_points_and_outward_facing_normals.push_back(std::make_pair(
      bb.min(), vect2(-1*coord2(), 0, 0)));
  plane_collector.base_points_and_outward_facing_normals.push_back(std::make_pair(
      bb.min(), vect2(0, -1*coord2(),0)));
  plane_collector.base_points_and_outward_facing_normals.push_back(std::make_pair(
      bb.min(), vect2(0, 0, -1*coord2())));
  plane_collector.base_points_and_outward_facing_normals.push_back(std::make_pair(
      bb.max(), vect2(1*coord2(), 0, 0)));
  plane_collector.base_points_and_outward_facing_normals.push_back(std::make_pair(
      bb.max(), vect2(0, 1*coord2(), 0)));
  plane_collector.base_points_and_outward_facing_normals.push_back(std::make_pair(
      bb.max(), vect2(0, 0, 1*coord2())));
}
faux_optional<base_point_and_outward_facing_normal> get_excluding_face(
      std::vector<vect> const& vs,
      polyhedron_planes_info_for_intersection ps,
      bounding_box const& other) {
  std::vector<vect> other_vs;
  polyhedron_planes_info_for_intersection other_ps;
  compute_info_for_intersection(other, other_vs, other_ps);
  return get_excluding_face(vs, ps, other_vs, other_ps);
}

faux_optional<base_point_and_outward_facing_normal> get_excluding_face(
      convex_polyhedron const& p1,
      convex_polyhedron const& p2) {
  polyhedron_planes_info_for_intersection ps1;
  polyhedron_planes_info_for_intersection ps2;
  compute_planes_info_for_intersection(p1, ps1);
  compute_planes_info_for_intersection(p2, ps2);
  return get_excluding_face(p1.vertices(), ps1, p2.vertices(), ps2);
}

faux_optional<base_point_and_outward_facing_normal> get_excluding_face(
      convex_polyhedron const& p,
      bounding_box const& bb) {
  polyhedron_planes_info_for_intersection ps1;
  std::vector<vect> vs2;
  polyhedron_planes_info_for_intersection ps2;
  compute_planes_info_for_intersection(p, ps1);
  compute_info_for_intersection(bb, vs2, ps2);
  return get_excluding_face(p.vertices(), ps1, vs2, ps2);
}

// TODO change from int to size_t and fix anywhere else
// in this file (polygon_collision_detection.cpp) that uses int.
template<typename VectorType, int ArraySize> class arrayvector {
private:
  std::array<typename VectorType::value_type, ArraySize> first_n_values_;
  int size_;
  VectorType* real_vector_;
public:
  arrayvector():size_(0),real_vector_(NULL){}
  int size()const { return size_; }
  typename VectorType::value_type& operator[](int idx) {
    if (idx < ArraySize) {
      return first_n_values_[idx];
    }
    else {
      caller_correct_if(real_vector_, "out of bounds arrayvector access");
      return (*real_vector_)[idx - ArraySize];
    }
  }
  typename VectorType::value_type& back() {
    return (*this)[size_ - 1];
  }
  typename VectorType::value_type& front() {
    return first_n_values_[0];
  }
  void push_back(typename VectorType::value_type value) {
    if (size_ < ArraySize) {
      first_n_values_[size_] = value;
    }
    else {
      if (!real_vector_) {
        real_vector_ = new VectorType();
        //std::cerr << "arrayvector size exceeded: " << ArraySize << "\n";
      }
      real_vector_->push_back(value);
    }
    ++size_;
  }
  void pop_back() {
    if(size_ > ArraySize) {
      real_vector_->pop_back();
    }
    --size_;
  }
  bool empty()const { return size_ == 0; }
  ~arrayvector() {
    if (real_vector_) delete real_vector_;
  }
  class iterator : public boost::iterator_facade<iterator, typename VectorType::value_type, boost::bidirectional_traversal_tag> {
    public:
      iterator() : av_(NULL),which_(0) {}
      explicit iterator(arrayvector* av_, int which_) : av_(av_),which_(which_) {}
    private:
    friend class boost::iterator_core_access;
      void increment() {++which_;}
      void decrement() {--which_;}
      bool equal(iterator const& other)const { return which_ == other.which_; }
      typename VectorType::value_type& dereference()const { return (*av_)[which_]; }
      arrayvector* av_;
      int which_;
  };
  iterator begin() { return iterator(this, 0); }
  iterator end() { return iterator(this, size_); }
};

void convex_polyhedron::init_other_info_from_vertices() {
  caller_correct_if(vertices_.size() <= 255, "You can't make a polyhedron with more than 255 points.");
  caller_correct_if(vertices_.size() >= 4, "You can't make a polyhedron with fewer than 4 points.");
  std::vector<vect> const& vs = vertices_;
  
  // Algorithm: For each point, expand the polyhedron to include that point.
  // When you're done, you'll have the correct answer.
  // Complexity: Quadratic in the number of points.
  struct face_building_info {
    face_building_info(){}
    arrayvector<std::vector<int>, 8> verts;
    vect2 normal;
    int final_idx;
  };
  typedef std::list<face_building_info>::iterator face_reference_t;
  struct line_building_info {
    face_reference_t face_1;
    face_reference_t face_2;
    int vert_1;
    int vert_2;
  };
  std::list<face_building_info> faces;
  std::list<line_building_info> lines;
  
  // Hack: Start by making a tetrahedron with the first four non-coplanar verts.
  std::array<int, 4> first_four_noncoplanar_verts{{0,-1,-1,-1}};
  for (int i = 1; i < (int)vs.size(); ++i) {
    if (vs[i] != vs[0]) {
      first_four_noncoplanar_verts[1] = i;
      break;
    }
  }
  assert(first_four_noncoplanar_verts[1] != -1);
  for (int i = first_four_noncoplanar_verts[1]+1; i < (int)vs.size(); ++i) {
    if (!vectors_are_parallel(vs[i] - vs[0], vs[first_four_noncoplanar_verts[1]] - vs[0])) {
      first_four_noncoplanar_verts[2] = i;
      break;
    }
  }
  assert(first_four_noncoplanar_verts[2] != -1);
  pseudovect2 f3norm = plane_normal(vs[0], vs[first_four_noncoplanar_verts[1]], vs[first_four_noncoplanar_verts[2]]);
  for (int i = first_four_noncoplanar_verts[2]+1; i < (int)vs.size(); ++i) {
    if ((vs[i] - vs[0]).dot<polygon_int_type>(f3norm) != 0) {
      first_four_noncoplanar_verts[3] = i;
      break;
    }
  }
  assert(first_four_noncoplanar_verts[3] != -1);
  
  
  std::array<face_reference_t, 4> first_four_faces;
  for(int q = 0; q < 4; ++q) {
    faces.push_front(face_building_info());
    first_four_faces[q] = faces.begin();
    face_building_info& f = faces.front();
    const int i1 = first_four_noncoplanar_verts[q];
    const int i2 = first_four_noncoplanar_verts[(q+1) % 4];
    const int i3 = first_four_noncoplanar_verts[(q+2) % 4];
    const int i4 = first_four_noncoplanar_verts[(q+3) % 4];
    f.verts.push_back(i2); f.verts.push_back(i3); f.verts.push_back(i4);
    const pseudovect2 normal_pre = plane_normal(vs[i2],vs[i3],vs[i4]);
    f.normal = imbue_sign((vs[i2] - vs[i1]).dot<polygon_int_type>(normal_pre), normal_pre);
  }
  for(int q = 0; q < 4; ++q) {
    for(int j = q + 1; j < 4; ++j) {
      line_building_info l;
      l.vert_1 = first_four_noncoplanar_verts[q];
      l.vert_2 = first_four_noncoplanar_verts[j];
      l.face_1 = first_four_faces[((q != 0) && (j != 0)) ? 0 : ((q != 1) && (j != 1)) ? 1 : 2];
      l.face_2 = first_four_faces[((q != 3) && (j != 3)) ? 3 : ((q != 2) && (j != 2)) ? 2 : 1];
      lines.push_back(l);
      assert_if_ASSERT_EVERYTHING(vs[l.vert_1] != vs[l.vert_2]);
    }
  }
  
  for (int i = 0; i < (int)vs.size(); ++i) {
    // These four would be eliminated anyway, but we skip them for speed.
    if ((i == first_four_noncoplanar_verts[0]) ||
        (i == first_four_noncoplanar_verts[1]) ||
        (i == first_four_noncoplanar_verts[2]) ||
        (i == first_four_noncoplanar_verts[3])) continue;
    /*std::cerr << "==================  Step info:\n";
    std::cerr << "Verts: " << vs.size() << "\n";
    std::cerr << "Lines: " << lines.size() << "\n";
    std::cerr << "Faces: " << faces.size() << "\n";
    for (auto& f : faces) {
      std::cerr << "Face of size " << f.verts.size() << "\n";
    }*/
    bool exposed = false;
    for (auto& f : faces) {
      assert(!f.verts.empty());
      const coord3 dotprod = (vs[i] - vs[f.verts.front()]).dot<polygon_int_type>(f.normal);
      //std::cerr << i << "!" << dotprod << "!\n";
      if (dotprod > 0) {
        exposed = true;
        break;
      }
    }
    if (exposed) {
      arrayvector<std::vector<face_reference_t>, 16> new_and_old_faces;
      arrayvector<std::vector<face_reference_t>, 8> old_faces;
      arrayvector<std::vector<int>, 16> verts_of_potential_new_lines;
      arrayvector<std::vector<int>, 16> verts_of_preexisting_lines;
      for (auto l = lines.begin(); l != lines.end(); ) {
        assert(l->face_1 != faces.end());
        assert(l->face_2 != faces.end());
        face_building_info& f1 = *l->face_1;
        face_building_info& f2 = *l->face_2;
        assert(!f1.verts.empty());
        assert(!f2.verts.empty());
        const coord3 dotprod1 = (vs[i] - vs[f1.verts.front()]).dot<polygon_int_type>(f1.normal);
        const coord3 dotprod2 = (vs[i] - vs[f2.verts.front()]).dot<polygon_int_type>(f2.normal);
        //std::cerr << dotprod1 << ", " << dotprod2 << "\n";
        // Both <=0: we're inside both, the line is unaffected
        // Both >0: we're outside both, the line will just be purged
        if ((dotprod1 == 0) && (dotprod2 == 0)) {
          int deleted_vert = -1;
          for (int dim = 0; dim < num_dimensions; ++dim) {
            if (vs[l->vert_1](dim) != vs[l->vert_2](dim)) {
              if ((vs[l->vert_1](dim) < vs[l->vert_2](dim)) == (vs[l->vert_1](dim) < vs[i](dim))) {
                deleted_vert = l->vert_2;
                verts_of_preexisting_lines.push_back(l->vert_2);
                l->vert_2 = i;
                assert(vs[l->vert_1] != vs[l->vert_2]);
              }
              else {
                deleted_vert = l->vert_1;
                verts_of_preexisting_lines.push_back(l->vert_1);
                l->vert_1 = i;
                assert(vs[l->vert_1] != vs[l->vert_2]);
              }
              break;
            }
          }
          assert(deleted_vert != -1);
          
          // Go through and erase, but make sure we leave f1.verts.back() constant,
          // because we're counting on inserting at the end to avoid inserting duplicates.
          for (auto& eraser : f1.verts) {
            if (eraser == deleted_vert) {
              eraser = f1.verts[f1.verts.size() - 2];
              f1.verts[f1.verts.size() - 2] = f1.verts.back();
              f1.verts.pop_back();
              break; // it's unique
            }
          }
          for (auto& eraser : f2.verts) {
            if (eraser == deleted_vert) {
              eraser = f2.verts[f2.verts.size() - 2];
              f2.verts[f2.verts.size() - 2] = f2.verts.back();
              f2.verts.pop_back();
              break; // it's unique
            }
          }
          if (f1.verts.back() != i) f1.verts.push_back(i);
          if (f2.verts.back() != i) f2.verts.push_back(i);
          ++l;
        }
        else if ((dotprod1 > 0) != (dotprod2 > 0)) {
          verts_of_potential_new_lines.push_back(l->vert_1);
          verts_of_potential_new_lines.push_back(l->vert_2);
          if (dotprod1 == 0) {
            old_faces.push_back(l->face_1);
            new_and_old_faces.push_back(l->face_1);
            if (f1.verts.back() != i) f1.verts.push_back(i);
            lines.erase(l++);
          }
          else if (dotprod2 == 0) {
            old_faces.push_back(l->face_2);
            new_and_old_faces.push_back(l->face_2);
            if (f2.verts.back() != i) f2.verts.push_back(i);
            lines.erase(l++);
          }
          else {
            faces.push_front(face_building_info());
            face_building_info& new_face = faces.front();
            new_and_old_faces.push_back(faces.begin());
            if (dotprod1 > 0) l->face_1 = faces.begin();
            else              l->face_2 = faces.begin();
            new_face.verts.push_back(i);
            new_face.verts.push_back(l->vert_1);
            new_face.verts.push_back(l->vert_2);
            // TODO UNITS I don't understand why this code should produce
            // a non-pseudo vector, so I didn't do something sensible yet. -Isaac
            new_face.normal = plane_normal(vs[i], vs[l->vert_1], vs[l->vert_2]) / pseudo;
            for (int q = 0; q < 4; ++q) {
              const int idx = first_four_noncoplanar_verts[q];
              if ((i != idx) && (l->vert_1 != idx) && (l->vert_2 != idx)) {
                if ((vs[i] - vs[idx]).dot<polygon_int_type>(new_face.normal) < 0) {
                  new_face.normal = -new_face.normal;
                  break;
                }
              }
            }
            ++l;
          }
        }
        else if ((dotprod1 > 0) && (dotprod2 > 0)) lines.erase(l++);
        else ++l;
      }
      
      for (auto f = faces.begin(); f != faces.end(); ) {
        const coord3 dotprod = (vs[i] - vs[*f->verts.begin()]).dot<polygon_int_type>(f->normal);
        if (dotprod > 0) faces.erase(f++);
        else ++f;
      }
      for (int lv = 0; lv < verts_of_potential_new_lines.size(); ) {
        bool eliminate = false;
        for (auto pv : verts_of_preexisting_lines) {
          if (pv == verts_of_potential_new_lines[lv]) {
            eliminate = true;
            break;
          }
        }
        if (eliminate) {
          verts_of_potential_new_lines[lv] = verts_of_potential_new_lines.back();
          verts_of_potential_new_lines.pop_back();
        }
        else {
          verts_of_preexisting_lines.push_back(verts_of_potential_new_lines[lv]);
          ++lv;
        }
      }
      //std::cerr << "EEEEEEEEE " << verts_of_potential_new_lines.size() << ", " << new_and_old_faces.size() << ", " << old_faces.size() << "\n";
      for (int lv : verts_of_potential_new_lines) {
        line_building_info l;
        int num_faces_including = 0;
        l.face_1 = faces.end();
        for (auto fr : new_and_old_faces) {
          if (fr != l.face_1) {
            const coord3 dotprod = (vs[lv] - vs[*fr->verts.begin()]).dot<polygon_int_type>(fr->normal);
            //std::cerr<<dotprod<<"...\n";
            assert(dotprod <= 0);
            if (dotprod == 0) {
              if (num_faces_including == 0) {
                l.face_1 = fr;
              }
              else {
                l.face_2 = fr;
                assert(l.face_2 != l.face_1);
              }
              ++num_faces_including;
              if (num_faces_including == 2) break;
            }
          }
        }
        if (num_faces_including == 2) {
          l.vert_1 = i;
          l.vert_2 = lv;
          assert(vs[i] != vs[lv]);
          lines.push_back(l);
        }
        else {
          for (face_reference_t fr : old_faces) {
            for (int& eraser : fr->verts) {
              if (eraser == lv) {
                eraser = fr->verts.back();
                fr->verts.pop_back();
                break; // it's unique
              }
            }
          }
        }
      }
    }
  }
  
  std::vector<bool> existences_of_points(vertices_.size(), false);
  for (face_building_info& f : faces) {
    for (int v : f.verts) {
      existences_of_points[v] = true;
    }
  }
  std::vector<int> vertex_id_map(vertices_.size());
  int next_vert_id = 0;
  for (int i = 0; i < vertices_.size(); ++i) {
    if (existences_of_points[i]) {
      vertices_[next_vert_id] = vertices_[i];
      vertex_id_map[i] = next_vert_id;
      ++next_vert_id;
    }
  }
  vertices_.erase(vertices_.begin() + next_vert_id, vertices_.end());
  num_faces_ = faces.size();
  int which_face = 0;
  for (auto& f : faces) {
    const int face_idx = face_info_.size();
    f.final_idx = which_face++;
    face_info_.push_back(f.verts.size());
    for (int vid : f.verts) {
      face_info_.push_back(vertex_id_map[vid]);
    }
    // Hack: we rely on the fact that this makes the *first three*
    // points have a reliable outwards normal vector. So sort them that way.
    // Really we should sort ALL OF THEM that way
    if (plane_normal(vertices_[face_info_[face_idx + 1]],
                     vertices_[face_info_[face_idx + 2]],
                     vertices_[face_info_[face_idx + 3]]
                    ).dot<polygon_int_type>(f.normal) < 0) {
      const int temp = face_info_[face_idx + 2];
      face_info_[face_idx + 2] = face_info_[face_idx + 3];
      face_info_[face_idx + 3] = temp;
    }
  }
  for (line_building_info const& l : lines) {
    //std::cerr << l.vert_1 << l.vert_2 << vertices_.size();
    //if (vertex_id_map.find(l.vert_1) != vertex_id_map.end() && vertex_id_map.find(l.vert_2) != vertex_id_map.end())
    edges_.push_back(edge(
      vertex_id_map[l.vert_1], vertex_id_map[l.vert_2],
      l.face_1->final_idx, l.face_2->final_idx
      ));
  }
}
convex_polyhedron::convex_polyhedron(std::vector<vect> const& vs):vertices_(vs) {
  init_other_info_from_vertices();
}
convex_polyhedron::convex_polyhedron(bounding_box const& bb) {
  vertices_.push_back(bb.min());
  vertices_.push_back(vect(bb.max(X),bb.min(Y),bb.min(Z)));
  vertices_.push_back(vect(bb.min(X),bb.max(Y),bb.min(Z)));
  vertices_.push_back(vect(bb.max(X),bb.max(Y),bb.min(Z)));
  vertices_.push_back(vect(bb.min(X),bb.min(Y),bb.max(Z)));
  vertices_.push_back(vect(bb.max(X),bb.min(Y),bb.max(Z)));
  vertices_.push_back(vect(bb.min(X),bb.max(Y),bb.max(Z)));
  vertices_.push_back(bb.max());
  init_other_info_from_vertices();
}

convex_polyhedron::convex_polyhedron(
      convex_polyhedron const& start_shape,
      vect displacement,
      vect max_error) {
  // Compute a maximum sweep with possible rounding error.
  // The resulting polyhedron will represent the union of all
  // of p + a*dirs[0] + b*dirs[1] + c*dirs[2] + d.dirs[3]
  // for p \in start_shape, a,b,c,d \in [0,1]
  
  std::array<vect, 4> dirs = {{
    vect(max_error(X), 0, 0),
    vect(0, max_error(Y), 0),
    vect(0, 0, max_error(Z)),
    displacement
  }};
  // Collapse parallel dirs.
  for (int dim = 0; dim < num_dimensions; ++dim) {
    if ((displacement((dim+1) % num_dimensions) == 0) && (displacement((dim+2) % num_dimensions) == 0)) {
      dirs[3][dim] += dirs[dim](dim);
      dirs[dim][dim] = 0;
      //std::cerr << "eliminating parallel " << dir << "\n";
    }
  }
  std::array<bool, 4> dir_existences = {{
    dirs[0] != 0,
    dirs[1] != 0,
    dirs[2] != 0,
    dirs[3] != 0
  }};
  
  // In order from "fewest to most components" to make things more efficient in one place.
  // Each bit (1 << n) represents whether the nth direction vector was used.
  /*static const std::array<uint8_t, 16> combinations_by_idx = {{
    0,
    0x1, 0x2, 0x4, 0x8,
    0x3, 0x5, 0x9, 0x6, 0xA, 0xC,
    0x7, 0xB, 0xD, 0xE,
    0xF
  }};*/
  const std::array<vect, 16> vectors_by_combo = {{
    /*0x0*/ 0,
    /*0x1*/ dirs[0],
    /*0x2*/           dirs[1],
    /*0x3*/ dirs[0] + dirs[1],
    /*0x4*/                     dirs[2],
    /*0x5*/ dirs[0]           + dirs[2],
    /*0x6*/           dirs[1] + dirs[2],
    /*0x7*/ dirs[0] + dirs[1] + dirs[2],
    /*0x8*/                               dirs[3],
    /*0x9*/ dirs[0]                     + dirs[3],
    /*0xA*/           dirs[1]           + dirs[3],
    /*0xB*/ dirs[0] + dirs[1]           + dirs[3],
    /*0xC*/                     dirs[2] + dirs[3],
    /*0xD*/ dirs[0]           + dirs[2] + dirs[3],
    /*0xE*/           dirs[1] + dirs[2] + dirs[3],
    /*0xF*/ dirs[0] + dirs[1] + dirs[2] + dirs[3]
  }};
  /*static const std::array<uint16_t, 3> B_and_not_v_combos = {{
    (1<<0x1) | (1<<0x3) | (1<<0x5) | (1<<0x7),
    (1<<0x2) | (1<<0x3) | (1<<0x6) | (1<<0x7),
    (1<<0x4) | (1<<0x5) | (1<<0x6) | (1<<0x7),
  }};
  static const std::array<uint16_t, 3> v_and_not_B_combos = {{
    (1<<0x8) | (1<<0xA) | (1<<0xC) | (1<<0xE),
    (1<<0x8) | (1<<0x9) | (1<<0xC) | (1<<0xD),
    (1<<0x8) | (1<<0x9) | (1<<0xA) | (1<<0xB),
  }};*/
  static const std::array<uint16_t, 4> combos_including_dir = {{
    (1<<0x1) | (1<<0x3) | (1<<0x5) | (1<<0x7) | (1<<0x9) | (1<<0xB) | (1<<0xD) | (1<<0xF),
    (1<<0x2) | (1<<0x3) | (1<<0x6) | (1<<0x7) | (1<<0xA) | (1<<0xB) | (1<<0xE) | (1<<0xF),
    (1<<0x4) | (1<<0x5) | (1<<0x6) | (1<<0x7) | (1<<0xC) | (1<<0xD) | (1<<0xE) | (1<<0xF),
    (1<<0x8) | (1<<0x9) | (1<<0xA) | (1<<0xB) | (1<<0xC) | (1<<0xD) | (1<<0xE) | (1<<0xF),
  }};
  
  // Eliminate whatever vertices we can eliminate with complete confidence;
  // We'll leave some incorrect (i.e. strictly interior) vertices around,
  //   but init_other_info_from_vertices() will catch them.
  std::vector<arrayvector<std::vector<vect2>, 8>> normals_by_point_idx(start_shape.vertices().size());
  for (uint8_t i = 0; i < start_shape.face_info().size(); i += start_shape.face_info()[i] + 1) {
    for (uint8_t j = 0; j < start_shape.face_info()[i]; ++j) {
      normals_by_point_idx[start_shape.face_info()[i + j + 1]].push_back(
        // relying on the fact that the first three vertices
        // of each face are in the proper order.
        plane_normal(
          start_shape.vertices()[start_shape.face_info()[i + 1]],
          start_shape.vertices()[start_shape.face_info()[i + 2]],
          start_shape.vertices()[start_shape.face_info()[i + 3]]) / pseudo
      );
    }
  }
  
  for (uint8_t vert_idx = 0; vert_idx < start_shape.vertices().size(); ++vert_idx) {
    uint16_t existences_of_translates = 0xffff;
    for (int dir = 0; dir < 4; ++dir) {
      if (dir_existences[dir]) {
        bool p_plus_vector_is_shadowed = true;
        bool p_minus_vector_is_shadowed = true;
        for (vect2 const& normal : normals_by_point_idx[vert_idx]) {
          const coord3 dotprod = dirs[dir].dot<polygon_int_type>(normal);
          if (dotprod > 0) {
            p_plus_vector_is_shadowed = false;
            if (!p_minus_vector_is_shadowed) break;
          }
          if (dotprod < 0) {
            p_minus_vector_is_shadowed = false;
            if (!p_plus_vector_is_shadowed) break;
          }
        }
        assert(!(p_plus_vector_is_shadowed && p_minus_vector_is_shadowed));
        
        if (p_plus_vector_is_shadowed) {
          existences_of_translates &= ~combos_including_dir[dir];
        }
        if (p_minus_vector_is_shadowed) {
          existences_of_translates &= combos_including_dir[dir];
        }
      }
      else {
        existences_of_translates &= ~combos_including_dir[dir];
      }
    }
    
    for (int combo = 0; combo < 16; ++combo) {
      if (existences_of_translates & (1 << combo)) {
        vertices_.push_back(start_shape.vertices()[vert_idx]+vectors_by_combo[combo]);
      }
    }
  }
  
  init_other_info_from_vertices();
 
#if 0
  return;
  
  std::unordered_multimap<uint8_t, vector3<polygon_int_type>> normals_by_point_idx;
  for (uint8_t i = 0; i < ph.face_info().size(); i += ph.face_info()[i] + 1) {
    // relying on the fact that the first three vertices of each face are in the proper order.
    auto normal = plane_normal(ph.vertices()[ph.face_info()[i + 1]], ph.vertices()[ph.face_info()[i + 2]], ph.vertices()[ph.face_info()[i + 3]]);
    for (uint8_t j = 0; j < ph.face_info()[i]; ++j) {
      normals_by_point_idx.insert(std::make_pair(ph.face_info()[i + j + 1], normal));
    }
  }
  
  std::vector<uint16_t> existences_of_translates(ph.vertices().size(), 0xffff);
  for (uint8_t i = 0; i < ph.vertices().size(); ++i) {
    vector3<polygon_int_type> const& p = ph.vertices()[i];
    // There are sixteen possible vertices translated from P -
    // p, p+v, p+e1, p+v+e1, p+e2, p+e2+v, p+e2+e1, ... in all the possible combinations
    // Each of them would be a base point for p's planes (as well as for any extra planes
    // we generate, but that doesn't become relevant immediately).
    // Therefore, we can mount p's planes at each point, and if they obscure any of the
    // other points, eliminate those other points.
    // Of course, some of that information is redundant.
    // If, for instance, p obscures p+e1, then for any x, p+x obscures p+x+e1.
    // So we only have to make the following checks:
    /*for (int j = 1; j < 16; ++j) { // (the 0 vector is meaningless for this)
      const uint8_t combo = combinations_by_idx[j];
      //std::cerr << "grr, " << std::hex << j << ", " << (int)combo << ", " << existences_of_translates[i] << std::dec << "\n";
      // Wait, no, we can't skip already-eliminated vectors because they may be still relevant if
      // they don't have all the coordinates; e.g. if we test (e1) and it eliminates (e2) but
      // (e2+v) needs to eliminate (v) then we have to test (e2) to do that.
      // (Formerly:
      // Skip already-eliminated vectors
      //if (existences_of_translates[i] & (1 << combinations_by_idx[j])) {
        // If any of the directions is zero, we effectively ignore that direction.
        // (We aren't looking at the empty combo here.)
        if (vectors_by_combo[combo] == vector3<polygon_int_type>(0,0,0)) {
          existences_of_translates[i] &= ~combinations_with_only_shared_dirs_by_idx[j];
        }
        else {
          bool p_plus_vector_is_shadowed = true;
          bool p_minus_vector_is_shadowed = true;
          const auto range = normals_by_point_idx.equal_range(i);
          for (auto pair : boost::make_iterator_range(range.first, range.second)) {
            auto normal = pair.second;
            const polygon_int_type dotprod = vectors_by_combo[combo].dot<polygon_int_type>(normal);
            //std::cerr << p << normal << vectors_by_combo[combo] << "\n";
            if (dotprod > 0) {
              p_plus_vector_is_shadowed = false;
              if (!p_minus_vector_is_shadowed) break;
            }
            if (dotprod < 0) {
              p_minus_vector_is_shadowed = false;
              if (!p_plus_vector_is_shadowed) break;
            }
          }
          //std::cerr << "foo\n";
          if (p_plus_vector_is_shadowed) {
          //std::cerr << "BLAH\n";
            existences_of_translates[i] &= ~combinations_with_only_shared_dirs_by_idx[j];
          }
          if (p_minus_vector_is_shadowed) {
          //std::cerr << "DANWRWK\n";
            existences_of_translates[i] &= ~combinations_with_no_shared_dirs_by_idx[j];
          }
        }
      //}
    }*/
    
    // Three hacks: (1) We rely on the fact that the error is in the same direction in each dimension as v,
    //    and so (2) the combos (errorx + errory + errorz) and (v) are always concealed, so we eliminate them here,
    //    and (3) they wouldn't necessarily be eliminated anywhere else.
    // All other invalid vectors get eliminated properly though.
    if ((v(X) != 0) && (v(Y) != 0) && (v(Z) != 0)) {
      existences_of_translates[i] &= (~(1<<0x7)) & (~(1<<0x8));
    }
    
    // Eliminate all combos that include a zero vector.
    for (int dir = 0; dir < 4; ++dir) {
      if (dirs[dir] == vector3<polygon_int_type>(0,0,0)) existences_of_translates[i] &= ~combos_including_dir[dir];
    }
    
    // Eliminate all combos that are obscured by another combo.
    // I'm sure this could be optimized.
    std::array<int, 4> di1 = {{0,0,0,0}};
    std::array<int, 4> di2 = {{0,0,0,0}};
    for(di1[0] = 0; di1[0] < 2; ++di1[0]) {
      if (di1[0] && (dirs[0] == vector3<polygon_int_type>(0,0,0))) continue;
      for(di1[1] = 0; di1[1] < 2; ++di1[1]) {
        if (di1[1] && (dirs[1] == vector3<polygon_int_type>(0,0,0))) continue;
        for(di1[2] = 0; di1[2] < 2; ++di1[2]) {
          if (di1[2] && (dirs[2] == vector3<polygon_int_type>(0,0,0))) continue;
          for(di1[3] = 0; di1[3] < 2; ++di1[3]) {
            if (di1[3] && (dirs[3] == vector3<polygon_int_type>(0,0,0))) continue;
      for(di2[0] = 0; di2[0] < 2; ++di2[0]) {
      if (di2[0] && (dirs[0] == vector3<polygon_int_type>(0,0,0))) continue;
        for(di2[1] = 0; di2[1] < 2; ++di2[1]) {
        if (di2[1] && (dirs[1] == vector3<polygon_int_type>(0,0,0))) continue;
          for(di2[2] = 0; di2[2] < 2; ++di2[2]) {
          if (di2[2] && (dirs[2] == vector3<polygon_int_type>(0,0,0))) continue;
            for(di2[3] = 0; di2[3] < 2; ++di2[3]) {
            if (di2[3] && (dirs[3] == vector3<polygon_int_type>(0,0,0))) continue;
        vector3<polygon_int_type> diff_vector(0,0,0);
        for (int dir = 0; dir < 4; ++dir) {
          if (di2[dir]) diff_vector += dirs[dir];
          if (di1[dir]) diff_vector -= dirs[dir];
        }
        if (diff_vector != vector3<polygon_int_type>(0,0,0)) {
          bool point_2_is_shadowed = true;
          const auto range = normals_by_point_idx.equal_range(i);
          for (auto pair : boost::make_iterator_range(range.first, range.second)) {
            auto normal = pair.second;
            const polygon_int_type dotprod = diff_vector.dot<polygon_int_type>(normal);
            //std::cerr << p << normal << vectors_by_combo[combo] << "\n";
            if (dotprod > 0) {
              point_2_is_shadowed = false;
              break;
            }
          }
          if (point_2_is_shadowed) {
            existences_of_translates[i] &= ~(1 << (
              (di2[0] ? (1 << 0) : 0) |
              (di2[1] ? (1 << 1) : 0) |
              (di2[2] ? (1 << 2) : 0) |
              (di2[3] ? (1 << 3) : 0)
            ));
          }
        }
      }}}}
    }}}}
    
    // Special case: If v has exactly one zero-entry, it does some extra obscuring.
    for (int dim = 0; dim < num_dimensions; ++dim) {
      if (v(dim) == 0) {
        const int dim2 = (dim+1) % num_dimensions;
        const int dim3 = (dim+2) % num_dimensions;
        if ((v(dim2) != 0) && (v(dim3) != 0)) {
          // If you have eight coplanar points, two of them are subsumed by the others
          //std::cerr << (int)i << std::hex << ", " << existences_of_translates[i] << ", " << ((~(combos_including_dir[dim] | (1 << (1 << 3)))) & 0xffff) << "\n";
          if (existences_of_translates[i] == ((~(combos_including_dir[dim] | (1 << (1 << 3)))) & 0xffff)) {
          //std::cerr << "erjeajirjeairjiearearaerae";
            existences_of_translates[i] &= ~(1 << ((1 << dim2) | (1 << dim3)));
            //existences_of_translates[i] &= ~(1 << (1 << 3));
          }
        
          for (int j = 0; j < 2; ++j) {
            const int dimA = j ? dim2 : dim3;
            const int dimB = j ? dim3 : dim2;
            if ((existences_of_translates[i] & B_and_not_v_combos[dimB]) && (existences_of_translates[i] & v_and_not_B_combos[dimB])) {
              // One may eliminate the other.
              //vector3<polygon_int_type> const& B = dirs[dimB];
              optional_rational v_eliminating_min = none;
              optional_rational v_eliminating_max = none;
              optional_rational B_eliminating_min = none;
              optional_rational B_eliminating_max = none;
              if ((v(dimA) < 0) == (v(dimB) < 0)) {
                v_eliminating_max = rational(v(dimB), v(dimA));
                B_eliminating_max = rational(v(dimB), v(dimA));
              }
              else {
                v_eliminating_min = rational(v(dimB), v(dimA));
                B_eliminating_min = rational(v(dimB), v(dimA));
              }
              const auto range = normals_by_point_idx.equal_range(i);
              for (auto pair : boost::make_iterator_range(range.first, range.second)) {
                auto normal = pair.second;
                //  std::cerr << normal << dimA << dimB << "\n";
                if (normal(dimB) == 0) {
                  if (normal(dimA) == 0) {
                    // it's a wash - that normal represents the same plane we're considering,
                    // so it contains everything
                  }
                  else if ((normal(dimA) < 0) == (v(dimA) < 0)) {
                    // hack - completely eliminate v from being eliminated
                    v_eliminating_max = rational(0);
                    v_eliminating_min = rational(1);
                  }
                  else {
                    // hack - completely eliminate B from being eliminated
                    B_eliminating_max = rational(0);
                    B_eliminating_min = rational(1);
                  }
                }
                else {
                  const rational slope(-normal(dimA), normal(dimB));
                  if ((normal(dimB) < 0) == (v(dimA) < 0)) {
                    if (!v_eliminating_max || (*v_eliminating_max > slope)) v_eliminating_max = slope;
                    if (!B_eliminating_min || (*B_eliminating_min < slope)) B_eliminating_min = slope;
                  }
                  else {
                    if (!B_eliminating_max || (*B_eliminating_max > slope)) B_eliminating_max = slope;
                    if (!v_eliminating_min || (*v_eliminating_min < slope)) v_eliminating_min = slope;
                  }
                }
              }
              
              const bool keep_B = B_eliminating_min && B_eliminating_max && (*B_eliminating_min > *B_eliminating_max);
              const bool keep_v = v_eliminating_min && v_eliminating_max && (*v_eliminating_min > *v_eliminating_max);
              assert (keep_v || keep_B);
              if (!keep_B) existences_of_translates[i] &= ~B_and_not_v_combos[dimB];
              if (!keep_v) existences_of_translates[i] &= ~v_and_not_B_combos[dimB];
            }
          }
        }
      }
    }
    
    // The target structure will have all non-eliminated points as vertices
    for (int combo = 0; combo < 16; ++combo) {
      if (existences_of_translates[i] & (1 << combo)) {
        vertex_collector.push_back(p+vectors_by_combo[combo]);
      }
    }
    // If, for any two directions held constant, all four points that include those
    // two directions exist, then there's a quadrilateral face that we need
    // to take notes about. (If only three exist, it's a different situation.)
    // There are twenty-four possible faces of this nature.
    for (int j = 0; j < 4; ++j) {
      for (int k = j + 1; k < 4; ++k) {
        for (int jb = 0; jb < 2; ++jb) {
          for (int kb = 0; kb < 2; ++kb) {
            const int plane_dir_1 = (j != 0 && k != 0) ? 0 :
                                    (j != 1 && k != 1) ? 1 :
                                                         2;
            const int plane_dir_2 = (j != 3 && k != 3) ? 3 :
                                    (j != 2 && k != 2) ? 2 :
                                                         1;
            int base_combo = 0;
            if (jb) base_combo |= (1 << j);
            if (kb) base_combo |= (1 << k);
            uint16_t required_combos =
              (1 << base_combo) |
              (1 << (base_combo | (1 << plane_dir_1))) |
              (1 << (base_combo | (1 << plane_dir_2))) |
              (1 << (base_combo | (1 << plane_dir_1) | (1 << plane_dir_2)));
            if ((existences_of_translates[i] & required_combos) == required_combos) {
              const vector3<polygon_int_type> base_point = p+vectors_by_combo[base_combo];
              const vector3<polygon_int_type> point2 = base_point + dirs[plane_dir_1];
              const vector3<polygon_int_type> point3 = base_point + dirs[plane_dir_2];
              vector3<polygon_int_type> normal = plane_normal(base_point, point2, point3);
              // It might be in the wrong direction...
              for (uint8_t v = 0; v < ph.vertices().size(); ++v) {
                if (v != i) {
                  polygon_int_type dotprod = (ph.vertices()[v] - ph.vertices()[i]).dot<polygon_int_type>(normal);
                  if (dotprod < 0) {
                    break;
                  }
                  if (dotprod > 0) {
                    normal = -normal;
                    break;
                  }
                }
              }
              plane_collector.base_points_and_outward_facing_normals.push_back(
                 std::make_pair(base_point, normal));
            }
          }
        }
      }
    }
  }
  
  for (std::pair<uint8_t, uint8_t> l : ph.edges()) {
    // It can also create planes of motion in the directions of the rounding error or movement.
    // There are (theoretically) 12+12+8 = 32 possible lines that can spawn planes this way.
    // All the other directions have to be held constant,
    // except that if this is a line in the direction of one of the vectors, it's okay (and in fact, inevitable)
    // for the two endpoints to differ in that direction.
    //std::cerr << "hi " << ph.vertices()[l.first] << ph.vertices()[l.second] << "\n";
    
    // Special case: If we're parallel to one of the directions of movement, we need to ignore the difference between not-including-that-direction and including-that-direction.
    const vector3<polygon_int_type> line_vector = ph.vertices()[l.second] - ph.vertices()[l.first];
    int parallel_dir = -1;
    //    std::cerr << line_vector << "\n";
    for (int dir = 0; dir < 4; ++dir) {
      if (dirs[dir] != vector3<polygon_int_type>(0,0,0)) {
        if (vectors_are_parallel(line_vector, dirs[dir])) {
     //   std::cerr << dir << "\n";
          assert(parallel_dir == -1);
          parallel_dir = dir;
        }
      }
    }
    uint8_t parallel_dir_bit = (parallel_dir == -1) ? 0 : (1 << parallel_dir);
        
    for (int i = 0; i < 4; ++i) {
      if (i == parallel_dir) continue;
      
      // In certain cases, some bogus planes would pass through the other checks. Rule out here ones that are obscured even by the polyhedron moving along the line itself.
      bool clear_to_create = false;
      const auto range = normals_by_point_idx.equal_range(l.first);
      for (auto pair : boost::make_iterator_range(range.first, range.second)) {
        auto normal = pair.second;
        const auto range2 = normals_by_point_idx.equal_range(l.second);
        for (auto pair2 : boost::make_iterator_range(range2.first, range2.second)) {
          if (pair2.second == normal) {
            if (dirs[i].dot<polygon_int_type>(normal) < 0) {
              clear_to_create = true;
            }
          }
        }
      }
      if (!clear_to_create) continue;
      
      // Special case: If v has exactly one zero-entry, make sure to handle the hexagonal planes that can be generated.
      uint8_t ignore_coplanar_v_bit = 0;
      uint8_t non_coplanar_dimensions = 0;
      if (i < 3) {
        const int dim2 = (i+1) % num_dimensions;
        const int dim3 = (i+2) % num_dimensions;
        if (((v(dim2) == 0) && (line_vector(dim2) == 0)) || ((v(dim3) == 0) && (line_vector(dim3) == 0))) {
          ignore_coplanar_v_bit = (1 << 3);
          non_coplanar_dimensions = ((line_vector(dim2) == 0) ? (1 << dim2) : 0) | ((line_vector(dim3) == 0) ? (1 << dim3) : 0);
        }
      }
      
      //std::cerr << i << "lol\n";
      for (int combo = 0; combo < 15; ++combo) { // (this is "for each combo with less than four components")
        if (
                (!(combo & (1 << i))
             && (!(combo & parallel_dir_bit)))
            ) { // i.e. "for each combo without those directions in it"
          std::array<vector3<polygon_int_type>, 2> moved_line_ends;
          std::array<bool, 2> ends_found = {{false, false}};
          for (int j = 0; j < 2; ++j) {
            const auto v = j ? l.second : l.first;
            uint16_t combos_check1 =
              (1 << (combo)) |
              (1 << (combo | parallel_dir_bit));
            if (!(combo & (ignore_coplanar_v_bit | non_coplanar_dimensions))) {
              combos_check1 |= combos_check1 << ignore_coplanar_v_bit;
            }
            uint16_t combos_check2 =
              (1 << (combo | (1 << i))) |
              (1 << (combo | (1 << i) | parallel_dir_bit));
            if (!(combo & (ignore_coplanar_v_bit | non_coplanar_dimensions))) {
              combos_check2 |= combos_check2 << ignore_coplanar_v_bit;
            }
            if (existences_of_translates[v] & combos_check1) {
              if (existences_of_translates[v] & combos_check2) {
                ends_found[j] = true;
                moved_line_ends[j] = ph.vertices()[v]+vectors_by_combo[combo];
              }
            }
          }
          if (ends_found[0] && ends_found[1]) {
            /*const int dir_to_construct_interior_point_in =
              ((i != 0) && (parallel_dir != 0)) ? 0 :
              ((i != 1) && (parallel_dir != 1)) ? 1 : 2;
            const vector3<polygon_int_type> interior_direction =
               (combo & (1 << dir_to_construct_interior_point_in)) ?
               (-dirs[dir_to_construct_interior_point_in]) :
               dirs[dir_to_construct_interior_point_in];*/
            vector3<polygon_int_type> normal = plane_normal(moved_line_ends[0], moved_line_ends[1], moved_line_ends[0] + dirs[i]);
            // It might be in the wrong direction...
            for (uint8_t i = 0; i < ph.vertices().size(); ++i) {
              if ((i != l.first) && (i != l.second)) {
                polygon_int_type dotprod = (ph.vertices()[i] - moved_line_ends[0]).dot<polygon_int_type>(normal);
                if (dotprod < 0) {
                  break;
                }
                if (dotprod > 0) {
                  normal = -normal;
                  break;
                }
              }
            }
            // Quadratic hack: Eliminate cases where the plane is wroooong
            // We only actually generate wrong planes when...
            bool wroooong = false;
            for (auto v : vertex_collector) {
              if ((v - moved_line_ends[0]).dot<polygon_int_type>(normal) > 0) {
                wroooong = true;
                break;
              }
            }
            if (!wroooong) {
              plane_collector.base_points_and_outward_facing_normals.push_back(
                 std::make_pair(moved_line_ends[0], normal));
              // I used these redundant things to help me visualize this earlier.
              /*plane_collector.base_points_and_outward_facing_normals.push_back(
                 std::make_pair(moved_line_ends[1], normal));
              plane_collector.base_points_and_outward_facing_normals.push_back(
                 std::make_pair(moved_line_ends[0] + dirs[i], normal));
              plane_collector.base_points_and_outward_facing_normals.push_back(
                 std::make_pair(moved_line_ends[1] + dirs[i], normal));*/
            }
          }
        }
      }
    }
  }
  for (uint8_t i = 0; i < ph.face_info().size(); i += ph.face_info()[i] + 1) {
    // Each plane becomes the farthest-out plane that it can be.
    // relying on the fact that the first three vertices of each face are in the proper order.
    const vector3<polygon_int_type> normal = plane_normal(ph.vertices()[ph.face_info()[i + 1]], ph.vertices()[ph.face_info()[i + 2]], ph.vertices()[ph.face_info()[i + 3]]);
    vector3<polygon_int_type> farthest_out_point = ph.vertices()[ph.face_info()[i+1]];
    for (uint8_t j = 0; j < ph.face_info()[i]; ++j) {
      for (int combo = 0; combo < 16; ++combo) {
        if (existences_of_translates[ph.face_info()[i + 1 + j]] & (1 << combo)) {
          auto const& v = ph.vertices()[ph.face_info()[i + 1 + j]] + vectors_by_combo[combo];
          if ((v - farthest_out_point).dot<polygon_int_type>(normal) > 0) {
            farthest_out_point = v;
          }
        }
      }
    }
    plane_collector.base_points_and_outward_facing_normals.push_back(std::make_pair(
        farthest_out_point,
        normal
      ));
  }
#endif
}


bool bounding_box::contains(vect const& v)const {
  if (!is_anywhere_) return false;
  return (v.x >= min_.x && v.x <= max_.x &&
          v.y >= min_.y && v.y <= max_.y &&
          v.z >= min_.z && v.z <= max_.z);
}
bool bounding_box::overlaps(bounding_box const& o)const {
  return is_anywhere_ && o.is_anywhere_
     && min_.x <= o.max_.x && o.min_.x <= max_.x
     && min_.y <= o.max_.y && o.min_.y <= max_.y
     && min_.z <= o.max_.z && o.min_.z <= max_.z;
}
bool bounding_box::volume_overlaps(bounding_box const& o)const {
  return is_anywhere_ && o.is_anywhere_
     && min_.x < o.max_.x && o.min_.x < max_.x
     && min_.y < o.max_.y && o.min_.y < max_.y
     && min_.z < o.max_.z && o.min_.z < max_.z;
}
void bounding_box::combine_with(bounding_box const& o) {
       if (!o.is_anywhere_) {            return; }
  else if (!  is_anywhere_) { *this = o; return; }
  else {
    if (o.min_.x < min_.x) min_.x = o.min_.x;
    if (o.min_.y < min_.y) min_.y = o.min_.y;
    if (o.min_.z < min_.z) min_.z = o.min_.z;
    if (o.max_.x > max_.x) max_.x = o.max_.x;
    if (o.max_.y > max_.y) max_.y = o.max_.y;
    if (o.max_.z > max_.z) max_.z = o.max_.z;
  }
}
void bounding_box::restrict_to(bounding_box const& o) {
       if (!  is_anywhere_) {                      return; }
  else if (!o.is_anywhere_) { is_anywhere_ = false; return; }
  else {
    if (o.min_.x > min_.x) min_.x = o.min_.x;
    if (o.min_.y > min_.y) min_.y = o.min_.y;
    if (o.min_.z > min_.z) min_.z = o.min_.z;
    if (o.max_.x < max_.x) max_.x = o.max_.x;
    if (o.max_.y < max_.y) max_.y = o.max_.y;
    if (o.max_.z < max_.z) max_.z = o.max_.z;
    if (min_.x > max_.x || min_.y > max_.y || min_.z > max_.z) is_anywhere_ = false;
  }
}

/*
shape::shape(bounding_box const& init): bounds_cache_is_valid(true) {
  bounds_cache = init;
  if (!init.is_anywhere()) return;
  
  for (int i = 0; i < 3; ++i) {
    std::vector<vector3<polygon_int_type>> vertices1, vertices2;
    vector3<polygon_int_type> base2(init.min()); base2[i] = init.max(i);
    vector3<polygon_int_type> diff1(0,0,0), diff2(0,0,0);
    diff1[(i+1)%3] = init.max((i+1)%3) - init.min((i+1)%3);
    diff2[(i+2)%3] = init.max((i+2)%3) - init.min((i+2)%3);
    vertices1.push_back(init.min()                );
    vertices1.push_back(init.min() + diff1        );
    vertices1.push_back(init.min() + diff1 + diff2);
    vertices1.push_back(init.min()         + diff2);
    vertices2.push_back(     base2                );
    vertices2.push_back(     base2 + diff1        );
    vertices2.push_back(     base2 + diff1 + diff2);
    vertices2.push_back(     base2         + diff2);
    
    polygons.push_back(convex_polygon(vertices1));
    polygons.push_back(convex_polygon(vertices2));
  }
}
*/
  
void convex_polygon::setup_cache_if_needed()const {
  if (cache_.is_valid) return;
  
  cache_.adjusted_vertices = vertices_;
  
  // Translate everything to a more convenient location. Translations are linear and hence preserve everything we need.
  cache_.translation_amount = -vertices_[0];
  for (vect& v : cache_.adjusted_vertices) v += cache_.translation_amount;
  
  cache_.amount_twisted = 0;
  while (true) {
    cache_.denom = (cache_.adjusted_vertices[1].x*cache_.adjusted_vertices[2].y - cache_.adjusted_vertices[1].y*cache_.adjusted_vertices[2].x);
    if (cache_.denom != 0) break;
    
    // One of the three orientations must work.
    // These are rotations, which are linear and hence preserve everything we need.
    
    ++cache_.amount_twisted;
    for (vect& v : cache_.adjusted_vertices) v = vect(v.y, v.z, v.x);
    
    assert_if_ASSERT_EVERYTHING(cache_.amount_twisted <= 2);
  }
  
  // In the formula Skew(T) = I + (z unit vector)*(a(t.x) + b(t.y)) ...
  cache_.a_times_denom =  ((cache_.adjusted_vertices[2].z*cache_.adjusted_vertices[1].y)
                         - (cache_.adjusted_vertices[1].z*cache_.adjusted_vertices[2].y));
  cache_.b_times_denom = -((cache_.adjusted_vertices[2].z*cache_.adjusted_vertices[1].x)
                         - (cache_.adjusted_vertices[1].z*cache_.adjusted_vertices[2].x));
  
  // We don't actually need to skew the polygon, since (by definition) it just skews the z coordinate to zero,
  // and because of that, hereafter we just don't need to refer to the z coordinates at all.
}

void bounding_box::translate(vect t) {
  min_ += t; max_ += t;
}

void line_segment::translate(vect t) {
  for (vect& v : ends) v += t;
}

void convex_polygon::translate(vect t) {
  for (vect& v : vertices_) v += t;
  cache_.translation_amount -= t;
}

void convex_polyhedron::translate(vect t) {
  for (vect& v : vertices_) v += t;
}

void shape::translate(vect t) {
  for (     line_segment& l : segments_ ) l.translate(t);
  for (   convex_polygon& p : polygons_ ) p.translate(t);
  for (convex_polyhedron& p : polyhedra_) p.translate(t);
  for (     bounding_box& b : boxes_    ) b.translate(t);
  if (bounds_cache_is_valid_ && bounds_cache_.is_anywhere()) { bounds_cache_.translate(t); }
}

bounding_box line_segment::bounds()const {
  bounding_box result;
  for (vect const& v : ends) result.combine_with(bounding_box(v));
  return result;
}

bounding_box convex_polygon::bounds()const {
  bounding_box result;
  for (vect const& v : vertices_) result.combine_with(bounding_box(v));
  return result;
}

bounding_box convex_polyhedron::bounds()const {
  bounding_box result;
  for (vect const& v : vertices_) result.combine_with(bounding_box(v));
  return result;
}

bounding_box shape::bounds()const {
  if (bounds_cache_is_valid_) return bounds_cache_;
  bounds_cache_ = bounding_box();
  for (     line_segment const& l : segments_ ) bounds_cache_.combine_with(l.bounds());
  for (   convex_polygon const& p : polygons_ ) bounds_cache_.combine_with(p.bounds());
  for (convex_polyhedron const& p : polyhedra_) bounds_cache_.combine_with(p.bounds());
  for (     bounding_box const& b : boxes_    ) bounds_cache_.combine_with(b         );
  bounds_cache_is_valid_ = true;
  return bounds_cache_;
}

vect shape::arbitrary_interior_point()const {
  if (!segments_.empty()) return segments_[0].ends[0];
  if (!polygons_.empty()) return polygons_[0].get_vertices()[0];
  if (!polyhedra_.empty()) return polyhedra_[0].vertices()[0];
  for (bounding_box const& bb : boxes_) { if (bb.is_anywhere()) { return bb.min(); }}
  caller_error("Trying to get an arbitrary interior point of a shape that contains no points");
}

struct compare_less {
  template<typename T>
  bool operator()(T const& t1, T const& t2) { return t1 < t2; }
};
struct compare_greater {
  template<typename T>
  bool operator()(T const& t1, T const& t2) { return t2 < t2; }
};

namespace /*anonymous*/ {
namespace get_intersection_line_segment_bounding_box_helper {
enum should_keep_going { RETURN_NONE_IMMEDIATELY, KEEP_GOING };
template<bool less>
should_keep_going check(
      which_dimension_type dim,
      dimensionless_rational& intersecting_min,
      dimensionless_rational& intersecting_max,
      line_segment const& l,
      bounding_box const& bb) {
  typename boost::conditional<less, compare_less, compare_greater>::type compare;
  vect const& bb_min_or_max = less ? bb.min() : bb.max();
  vect const& bb_max_or_min = less ? bb.max() : bb.min();
  dimensionless_rational& intersecting_min_or_max = less ? intersecting_min : intersecting_max;
  if (l.ends[0][dim] == l.ends[1][dim]) {
    if (compare(l.ends[0][dim], bb_min_or_max[dim])) return RETURN_NONE_IMMEDIATELY;
  }
  else {
    const dimensionless_rational checkval = make_non_normalized_rational_unit(
      (l.ends[1][dim] > l.ends[0][dim] ? bb_min_or_max[dim] : bb_max_or_min[dim]) - l.ends[0][dim],
      l.ends[1][dim] - l.ends[0][dim]
    );
    if (compare(intersecting_min_or_max, checkval)) {
      intersecting_min_or_max = checkval;
      if (intersecting_min > intersecting_max) return RETURN_NONE_IMMEDIATELY;
    }
  }
  return KEEP_GOING;
}
}
} /* end anonymous namespace */

optional_dimensionless_rational get_first_intersection(line_segment const& l, bounding_box const& bb) {
  if (!bb.is_anywhere()) return none;
  
  // Check for common, simple cases to save time.
  if (l.ends[0](X) < bb.min(X) && l.ends[1](X) < bb.min(X)) return none;
  if (l.ends[0](Y) < bb.min(Y) && l.ends[1](Y) < bb.min(Y)) return none;
  if (l.ends[0](Z) < bb.min(Z) && l.ends[1](Z) < bb.min(Z)) return none;
  if (l.ends[0](X) > bb.max(X) && l.ends[1](X) > bb.max(X)) return none;
  if (l.ends[0](Y) > bb.max(Y) && l.ends[1](Y) > bb.max(Y)) return none;
  if (l.ends[0](Z) > bb.max(Z) && l.ends[1](Z) > bb.max(Z)) return none;
  if (bb.contains(l.ends[0])) return dimensionless_rational(0);
  
  dimensionless_rational intersecting_min(0);
  dimensionless_rational intersecting_max(1);

  using namespace get_intersection_line_segment_bounding_box_helper;

  if(check<true>(X, intersecting_min, intersecting_max, l, bb) == RETURN_NONE_IMMEDIATELY) return none;
  if(check<true>(Y, intersecting_min, intersecting_max, l, bb) == RETURN_NONE_IMMEDIATELY) return none;
  if(check<true>(Z, intersecting_min, intersecting_max, l, bb) == RETURN_NONE_IMMEDIATELY) return none;
  if(check<false>(X, intersecting_min, intersecting_max, l, bb) == RETURN_NONE_IMMEDIATELY) return none;
  if(check<false>(Y, intersecting_min, intersecting_max, l, bb) == RETURN_NONE_IMMEDIATELY) return none;
  if(check<false>(Z, intersecting_min, intersecting_max, l, bb) == RETURN_NONE_IMMEDIATELY) return none;
  
  return intersecting_min;
}

namespace /*anonymous*/ {
namespace get_intersection_line_segment_convex_polygon_helper {
optional_dimensionless_rational planar_get_first_intersection(
              coord sl1x, coord sl1y,
              coord sl2x, coord sl2y,
              coord ol1x, coord ol1y,
              coord ol2x, coord ol2y) {
  // assume ol1 is (0, 0)
  ol2x -= ol1x;
  sl1x -= ol1x;
  sl2x -= ol1x;
  ol2y -= ol1y;
  sl1y -= ol1y;
  sl2y -= ol1y;
  if (ol2x == 0) {
    return planar_get_first_intersection(sl1y, sl1x, sl2y, sl2x, 0, 0, ol2y, ol2x);
  }
  const coord D = ol2x;
  const coord A = -ol2y;
  const coord2 Dy1 = D*sl1y + A*sl1x;
  const coord2 Dy2 = D*sl2y + A*sl2x;
  const coord2 Dy2mDy1 = Dy2 - Dy1;
  const coord3 ltx_Dy2mDy1 = sl1x * Dy2 - sl2x * Dy1;
  if (ltx_Dy2mDy1 < 0 || ltx_Dy2mDy1 > ol2x*Dy2mDy1) return none;
  else                                               return make_non_normalized_rational_unit(Dy1, Dy1 - Dy2);
}
}
} /* end anonymous namespace */

optional_dimensionless_rational get_first_intersection(line_segment l, convex_polygon const& p) {
  using namespace get_intersection_line_segment_convex_polygon_helper;
  
  p.setup_cache_if_needed();
  polygon_collision_info_cache const& c = p.get_cache();
  
  // Translate and twist, as we did with the polygon.
  for (vect& v : l.ends) v += c.translation_amount;
  for (vect& v : l.ends) v = vect(v[(0 + c.amount_twisted) % 3], v[(1 + c.amount_twisted) % 3], v[(2 + c.amount_twisted) % 3]);
  // Now skew the z values. Skews are linear and hence preserve everything we need.
  // The line's z values are scaled up as well as skewed.
  std::array<coord3, 2> skewed_z;
  for (size_t i = 0; i != 2; ++i) {
    vect const& v = l.ends[i];
    skewed_z[i] = v.z * c.denom + (c.a_times_denom * v.x + c.b_times_denom * v.y);
  }
  
  if (sign(skewed_z[0]) == sign(skewed_z[1])) {
    if (skewed_z[0] != 0) {
      // If the endpoints are on the same side, they're not colliding, obviously!
      return none;
    }
    else {
      // Now, we need to do 2D line vs. polygon collisions, which are just a bunch of 2D line vs. line collisions.
      // We just ignore the z values for these purposes.
      optional_dimensionless_rational result;
      for (size_t i = 0; i < c.adjusted_vertices.size(); ++i) {
        const int next_i = (i + 1) % c.adjusted_vertices.size();
        const optional_dimensionless_rational here =
            planar_get_first_intersection(
              l.ends[0].x, l.ends[0].y, l.ends[1].x, l.ends[1].y,
              c.adjusted_vertices[i].x, c.adjusted_vertices[i].y,
              c.adjusted_vertices[next_i].x, c.adjusted_vertices[next_i].y);
        if (here && (!result || *here < *result)) {
          result = *here;
        }
      }
      return result;
    }
  }
  
  const coord3 denom2 = skewed_z[1] - skewed_z[0];
  // Find the point in the plane (scaled up by denom2, which was scaled up by denom...)
  
  const vect4 point_in_plane_times_denom2(
    skewed_z[1]*l.ends[0].x - skewed_z[0]*l.ends[1].x,
    skewed_z[1]*l.ends[0].y - skewed_z[0]*l.ends[1].y,
    0
  );
  
  // Don't assume which clockwiseness the polygon is - but the point can never be on the same side of all the lines if it's outside the polygon, and always will be if it's inside.
  dimensionless previous_clockwiseness = 0;
  for (size_t i = 0; i < c.adjusted_vertices.size(); ++i) {
    const size_t next_i = (i + 1) % c.adjusted_vertices.size();
    const dimensionless clockwiseness = sign( //vect5 here:
        ((point_in_plane_times_denom2.y - c.adjusted_vertices[i].y*denom2)
            * (c.adjusted_vertices[next_i].x - c.adjusted_vertices[i].x))
      - ((point_in_plane_times_denom2.x - c.adjusted_vertices[i].x*denom2)
            * (c.adjusted_vertices[next_i].y - c.adjusted_vertices[i].y))
    );
    if (clockwiseness != 0) {
      if (previous_clockwiseness == 0) {
        previous_clockwiseness = clockwiseness;
      }
      else {
        if (clockwiseness != previous_clockwiseness) return none;
      }
    }
  }
  
  return make_non_normalized_rational_unit(skewed_z[0], skewed_z[0] - skewed_z[1]);
}

optional_dimensionless_rational get_first_intersection(line_segment l, convex_polyhedron const& p) {
  dimensionless_rational min_intersecting(0);
  dimensionless_rational max_intersecting(1);
  
  polyhedron_planes_info_for_intersection planes_info;
  compute_planes_info_for_intersection(p, planes_info);
  
  for (base_point_and_outward_facing_normal const& base_point_and_normal : planes_info.base_points_and_outward_facing_normals) {
    /*
      Relative to the base point:
        the plane is defined by the normal vector
        (x, y, z) dot normal = 0
      We want the r such that
        (l0 + r(lv)) dot normal = 0
        r (lv dot normal) + (l0 dot normal) = 0
        r = -(l0 dot normal) / (lv dot normal)
    */
    
    // if lv dot normal is greater than zero, they're pointing in the same direction, so we're going OUT of this face.
    // if lv dot normal is less than zero, they're pointing in opposite directions, so we're going INTO this face.
    // if it's zero, then we're parallel to the surface, which means we're either totally cool or need to be eliminated completely.
    const coord3 l0_dot_normal =
        (l.ends[0] - base_point_and_normal.first)
          .dot<polygon_int_type>(base_point_and_normal.second);
    const coord3 lv_dot_normal =
        (l.ends[1] - l.ends[0])
          .dot<polygon_int_type>(base_point_and_normal.second);
    if (lv_dot_normal == 0) {
      // This determines whether we started inside the plane or outside of it.
      if (l0_dot_normal > 0) {
        return none;
      }
    }
    else {
      const dimensionless_rational intersection_point = make_non_normalized_rational_unit(-l0_dot_normal, lv_dot_normal);
      if (lv_dot_normal > 0) {
        if (intersection_point < max_intersecting) {
          max_intersecting = intersection_point;
          if (min_intersecting > max_intersecting) return none;
        }
      }
      else {
        if (intersection_point > min_intersecting) {
          min_intersecting = intersection_point;
          if (min_intersecting > max_intersecting) return none;
        }
      }
    }
  }
  return min_intersecting;
}

namespace /*anonymous*/ {
std::array<line_segment, 12> edges_of_bounding_box_as_line_segments(bounding_box b) {
  std::array<line_segment, 12> result = {{
    line_segment(vect(b.min(X), b.min(Y), b.min(Z)),
                 vect(b.max(X), b.min(Y), b.min(Z))),
    line_segment(vect(b.min(X), b.max(Y), b.min(Z)),
                 vect(b.max(X), b.max(Y), b.min(Z))),
    line_segment(vect(b.min(X), b.max(Y), b.max(Z)),
                 vect(b.max(X), b.max(Y), b.max(Z))),
    line_segment(vect(b.min(X), b.min(Y), b.max(Z)),
                 vect(b.max(X), b.min(Y), b.max(Z))),

    line_segment(vect(b.min(X), b.min(Y), b.min(Z)),
                 vect(b.min(X), b.max(Y), b.min(Z))),
    line_segment(vect(b.max(X), b.min(Y), b.min(Z)),
                 vect(b.max(X), b.max(Y), b.min(Z))),
    line_segment(vect(b.max(X), b.min(Y), b.max(Z)),
                 vect(b.max(X), b.max(Y), b.max(Z))),
    line_segment(vect(b.min(X), b.min(Y), b.max(Z)),
                 vect(b.min(X), b.max(Y), b.max(Z))),

    line_segment(vect(b.min(X), b.min(Y), b.min(Z)),
                 vect(b.min(X), b.min(Y), b.max(Z))),
    line_segment(vect(b.max(X), b.min(Y), b.min(Z)),
                 vect(b.max(X), b.min(Y), b.max(Z))),
    line_segment(vect(b.max(X), b.max(Y), b.min(Z)),
                 vect(b.max(X), b.max(Y), b.max(Z))),
    line_segment(vect(b.min(X), b.max(Y), b.min(Z)),
                 vect(b.min(X), b.max(Y), b.max(Z))),
  }};
  return result;
}
  
bool nonshape_intersects_onesided(convex_polygon const& p1, convex_polygon const& p2) {
  std::vector<vect> const& vs = p1.get_vertices();
  for (size_t i = 0; i < vs.size(); ++i) {
    const int next_i = (i + 1) % vs.size();
    if (get_first_intersection(line_segment(vs[i], vs[next_i]), p2)) return true;
  }
  return false;
}

bool nonshape_intersects(convex_polygon const& p1, convex_polygon const& p2) {
  return (nonshape_intersects_onesided(p1,p2) || nonshape_intersects_onesided(p2,p1));
}

bool nonshape_intersects(convex_polygon const& p1, convex_polyhedron const& p2) {
  // Wait. What if the polygon is a giant slice through the polyhedron?
  std::cerr << "Warning: Polygon-polyhedron collisions not fully implemented yet!";
  std::vector<vect> const& vs = p1.get_vertices();
  for (size_t i = 0; i < vs.size(); ++i) {
    const int next_i = (i + 1) % vs.size();
    if (get_first_intersection(line_segment(vs[i], vs[next_i]), p2)) return true;
  }
  return false;
}

bool nonshape_intersects(convex_polygon const& p, bounding_box const& bb) {
  if (!bb.is_anywhere()) return false;
  
  std::vector<vect> const& vs = p.get_vertices();
  if (bb.contains(vs[0])) return true;
  for (size_t i = 0; i < vs.size(); ++i) {
    const int next_i = (i + 1) % vs.size();
    if (get_first_intersection(line_segment(vs[i], vs[next_i]), bb)) return true;
  }
  for(line_segment edge : edges_of_bounding_box_as_line_segments(bb)) {
    if (get_first_intersection(edge, p)) return true;
  }
  return false;
}

} /* end anonymous namespace */

bool shape::intersects(shape const& other)const {
  if (!bounds().overlaps(other.bounds())) return false;
  
  caller_error_if((!segments_.empty()) && (!other.segments_.empty()), "You tried to check whether two shapes that both contain 'segment' parts were intersecting. That shouldn't be allowed to happen, because of the somewhat arbitrary nature of whether two 1D objects intersect in 3D space.");
  
  for (line_segment const& l : segments_) {
    for (convex_polygon const& p2 : other.polygons_) {
      if (get_first_intersection(l, p2)) return true;
    }
    for (convex_polyhedron const& p2 : other.polyhedra_) {
      if (get_first_intersection(l, p2)) return true;
    }
    for (bounding_box const& b2 : other.boxes_) {
      if (get_first_intersection(l, b2)) return true;
    }
  }

  for (convex_polygon const& p1 : polygons_) {
    for (line_segment const& l : other.segments_) {
      if (get_first_intersection(l, p1)) return true;
    }
    for (convex_polygon const& p2 : other.polygons_) {
      if (nonshape_intersects(p1, p2)) return true;
    }
    for (convex_polyhedron const& p2 : other.polyhedra_) {
      if (nonshape_intersects(p1, p2)) return true;
    }
    for (bounding_box const& b2 : other.boxes_) {
      if (nonshape_intersects(p1, b2)) return true;
    }
  }

  for (convex_polyhedron const& p1 : polyhedra_) {
    for (line_segment const& l : other.segments_) {
      if (get_first_intersection(l, p1)) return true;
    }
    for (convex_polygon const& p2 : other.polygons_) {
      if (nonshape_intersects(p2, p1)) return true;
    }
    for (convex_polyhedron const& p2 : other.polyhedra_) {
      if (!get_excluding_face(p1, p2)) return true;
    }
    for (bounding_box const& b2 : other.boxes_) {
      if (!get_excluding_face(p1, b2)) return true;
    }
  }

  for (bounding_box const& b1 : boxes_) {
    for (line_segment const& l : other.segments_) {
      if (get_first_intersection(l, b1)) return true;
    }
    for (convex_polygon const& p2 : other.polygons_) {
      if (nonshape_intersects(p2, b1)) return true;
    }
    for (convex_polyhedron const& p2 : other.polyhedra_) {
      if (!get_excluding_face(p2, b1)) return true;
    }
    for (bounding_box const& b2 : other.boxes_) {
      if (b1.overlaps(b2)) return true;
    }
  }
  return false;
}

bool shape::intersects(bounding_box const& other)const {
  if (!bounds().overlaps(other)) return false;

  for (line_segment const& l : segments_) {
    if (get_first_intersection(l, other)) return true;
  }

  for (convex_polygon const& p1 : polygons_) {
    if (nonshape_intersects(p1, other)) return true;
  }

  for (bounding_box const& b1 : boxes_) {
    if (b1.overlaps(other)) return true;
  }
  return false;
}

bool shape::volume_intersects(shape const& other)const {
  if (!bounds().volume_overlaps(other.bounds())) return false;

  for (convex_polyhedron const& p1 : polyhedra_) {
    for (convex_polyhedron const& p2 : other.polyhedra_) {
      if (polyhedra_volume_intersect(p1, p2)) return true;
    }
    for (bounding_box const& b2 : other.boxes_) {
      if (polyhedra_volume_intersect(p1, convex_polyhedron(b2))) return true;
    }
  }

  for (bounding_box const& b1 : boxes_) {
    for (convex_polyhedron const& p2 : other.polyhedra_) {
      if (polyhedra_volume_intersect(convex_polyhedron(b1), p2)) return true;
    }
    for (bounding_box const& b2 : other.boxes_) {
      if (b1.volume_overlaps(b2)) return true;
    }
  }
  return false;
}

optional_dimensionless_rational get_first_intersection(line_segment const& l, shape const& s) {
  optional_dimensionless_rational result;
  for (convex_polygon const& p : s.get_polygons()) {
    const optional_dimensionless_rational here = get_first_intersection(l, p);
    if (here && (!result || *here < *result)) {
      result = *here;
    }
  }
  for (convex_polyhedron const& p : s.get_polyhedra()) {
    const optional_dimensionless_rational here = get_first_intersection(l, p);
    if (here && (!result || *here < *result)) {
      result = *here;
    }
  }
  for (bounding_box const& bb : s.get_boxes()) {
    const optional_dimensionless_rational here = get_first_intersection(l, bb);
    if (here && (!result || *here < *result)) {
      result = *here;
    }
  }
  return result;
}

} /* end namespace geom */

<|MERGE_RESOLUTION|>--- conflicted
+++ resolved
@@ -357,17 +357,10 @@
   optional_rational_time max;
   potential_running_into_a_polyhedron_info result;
   plane_as_base_point_and_normal arbitrary_plane_hit_first;
-<<<<<<< HEAD
   for (pair_of_parallel_supporting_planes const& plane : relating_planes) {
     typedef decltype(geom_velocity_scalar()*coord2()) coord3_per_second;
-    // We subtract base_point just to minimize integer size; the behavior should be the same either way.
     const coord3_per_second vel_dotprod = velocity.dot<polygon_int_type>(plane.p1_to_p2_normal);
     const coord3 disp_dotprod = (plane.p2_base_point - plane.p1_base_point).dot<polygon_int_type>(plane.p1_to_p2_normal);
-=======
-  for (auto const& plane : relating_planes) {
-    const auto vel_dotprod = velocity.dot<polygon_int_type>(plane.p1_to_p2_normal);
-    const auto disp_dotprod = (plane.p2_base_point - plane.p1_base_point).dot<polygon_int_type>(plane.p1_to_p2_normal);
->>>>>>> 4c4dba71
     if (vel_dotprod == 0) {
       if (disp_dotprod > 0) {
         // We're moving parallel to the plane and the point is outside
