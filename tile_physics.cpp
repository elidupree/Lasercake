--- conflicted
+++ resolved
@@ -1402,11 +1402,8 @@
     tile const& t = loc.stuff_at();
 #ifdef ASSERT_EVERYTHING
     assert(is_fluid(t.contents()));
-<<<<<<< HEAD
-#endif
-=======
+#endif
     std::array<tile_location, num_cardinal_directions> neighbors = get_all_neighbors(loc);
->>>>>>> d9b8efff
     
     value_for_each_cardinal_direction<sub_tile_distance> new_progress(0);
     
