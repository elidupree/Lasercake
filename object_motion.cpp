--- conflicted
+++ resolved
@@ -31,35 +31,20 @@
 vector3<fine_scalar> movement_delta_from_start_to(vector3<fine_scalar> const& velocity, time_type end_time) {
   // TODO is this the right rounding strategy? I did not change
   // the effect but maybe round-to-even or -odd is better? -Isaac
-<<<<<<< HEAD
-  using namespace rounding_strategies;
   const auto end_time_rat = make_units_split_rational(end_time);
   return divide(velocity * end_time_rat.numerator, end_time_rat.denominator * velocity_scale_factor,
-=======
-  return divide(velocity * end_time.numerator, end_time.denominator * velocity_scale_factor,
->>>>>>> 934ddd3e
     rounding_strategy<round_to_nearest_with_ties_rounding_up, negative_mirrors_positive>());
 }
 
 vector3<fine_scalar> movement_delta_rounding_up(vector3<fine_scalar> const& velocity, time_type end_time) {
-<<<<<<< HEAD
-  using namespace rounding_strategies;
   const auto end_time_rat = make_units_split_rational(end_time);
   return divide(velocity * end_time_rat.numerator, end_time_rat.denominator * velocity_scale_factor,
-=======
-  return divide(velocity * end_time.numerator, end_time.denominator * velocity_scale_factor,
->>>>>>> 934ddd3e
     rounding_strategy<round_up, negative_mirrors_positive>());
 }
 
 vector3<fine_scalar> movement_delta_rounding_down(vector3<fine_scalar> const& velocity, time_type end_time) {
-<<<<<<< HEAD
-  using namespace rounding_strategies;
   const auto end_time_rat = make_units_split_rational(end_time);
   return divide(velocity * end_time_rat.numerator, end_time_rat.denominator * velocity_scale_factor,
-=======
-  return divide(velocity * end_time.numerator, end_time.denominator * velocity_scale_factor,
->>>>>>> 934ddd3e
     rounding_strategy<round_down, negative_mirrors_positive>());
 }
 
