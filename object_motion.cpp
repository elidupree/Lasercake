--- conflicted
+++ resolved
@@ -56,13 +56,8 @@
 cardinal_direction approximate_direction_of_entry(vector3<fine_scalar> const& velocity, bounding_box const& my_bounds, bounding_box const& other_bounds) {
   bounding_box overlapping_bounds(my_bounds);
   overlapping_bounds.restrict_to(other_bounds);
-<<<<<<< HEAD
-  assert(overlapping_bounds.is_anywhere);
-  cardinal_direction best_dir = xplus; // it shouldn't matter what I initialize it to
-=======
   caller_correct_if(overlapping_bounds.is_anywhere, "calling approximate_direction_of_entry with non-overlapping bounds");
-  cardinal_direction best_dir = cdir_xplus; // it shouldn't matter what I initialize it to
->>>>>>> 04220f57
+  cardinal_direction best_dir = xminus; // it shouldn't matter what I initialize it to
   fine_scalar best = -1;
   for (cardinal_direction dir = 0; dir < num_cardinal_directions; ++dir) {
     if (velocity.dot<fine_scalar>(cardinal_direction_vectors[dir]) > 0) {
