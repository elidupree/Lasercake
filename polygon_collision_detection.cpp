--- conflicted
+++ resolved
@@ -261,12 +261,8 @@
   caller_error("Trying to get an arbitrary interior point of a shape that contains no points");
 }
 
-<<<<<<< HEAD
+namespace /*anonymous*/ {
 std::pair<bool, non_normalized_rational<int64_t>> get_intersection(int64_t sl1x, int64_t sl1y, int64_t sl2x, int64_t sl2y, int64_t ol1x, int64_t ol1y, int64_t ol2x, int64_t ol2y) {
-=======
-namespace /*anonymous*/ {
-std::pair<bool, boost::rational<int64_t>> get_intersection(int64_t sl1x, int64_t sl1y, int64_t sl2x, int64_t sl2y, int64_t ol1x, int64_t ol1y, int64_t ol2x, int64_t ol2y) {
->>>>>>> a3a725eb
   // assume ol1 is (0, 0)
   ol2x -= ol1x;
   sl1x -= ol1x;
@@ -299,22 +295,8 @@
   if (l.ends[0].z > bb.max.z && l.ends[1].z > bb.max.z) return std::make_pair(false, 1);
   if (bb.contains(l.ends[0])) return std::make_pair(true, 0);
   
-<<<<<<< HEAD
   non_normalized_rational<int64_t> intersecting_min(0);
   non_normalized_rational<int64_t> intersecting_max(1);
-  
-#define CHECK(minormax, maxormin, compare, dimension) \
-  if (l.ends[0].dimension == l.ends[1].dimension) { \
-    if (l.ends[0].dimension compare bb.minormax.dimension) return std::make_pair(false, 1); \
-  } \
-  else { \
-    const non_normalized_rational<int64_t> checkval((l.ends[1].dimension > l.ends[0].dimension ? bb.minormax.dimension : bb.maxormin.dimension) - l.ends[0].dimension, l.ends[1].dimension - l.ends[0].dimension); \
-    if (intersecting_##minormax compare checkval) { \
-      intersecting_##minormax = checkval; \
-      if (intersecting_min > intersecting_max) return std::make_pair(false, 1); \
-=======
-  boost::rational<int64_t> intersecting_min(0);
-  boost::rational<int64_t> intersecting_max(1);
 
 // This macro is specific to this function.  It only uses its arguments
 // at the beginning of the macro definition, except for LESS_THAN_OR_GREATER_THAN.
@@ -323,14 +305,14 @@
   { \
     vector3<int64_t> const& bb_min_or_max = bb.MIN_OR_MAX; \
     vector3<int64_t> const& bb_max_or_min = bb.MAX_OR_MIN; \
-    boost::rational<int64_t>& intersecting_min_or_max = intersecting_##MIN_OR_MAX; \
+    non_normalized_rational<int64_t>& intersecting_min_or_max = intersecting_##MIN_OR_MAX; \
     const int dim = (DIMENSION); \
     \
     if (l.ends[0][dim] == l.ends[1][dim]) { \
       if (l.ends[0][dim] LESS_THAN_OR_GREATER_THAN bb_min_or_max[dim]) return std::make_pair(false, 1); \
     } \
     else { \
-      const boost::rational<int64_t> checkval( \
+      const non_normalized_rational<int64_t> checkval( \
         (l.ends[1][dim] > l.ends[0][dim] ? bb_min_or_max[dim] : bb_max_or_min[dim]) - l.ends[0][dim], \
         l.ends[1][dim] - l.ends[0][dim] \
       ); \
@@ -338,7 +320,6 @@
         intersecting_min_or_max = checkval; \
         if (intersecting_min > intersecting_max) return std::make_pair(false, 1); \
       } \
->>>>>>> a3a725eb
     } \
   }
   
@@ -495,28 +476,16 @@
   return false;
 }
 
-<<<<<<< HEAD
 std::pair<bool, non_normalized_rational<int64_t>> shape::first_intersection(line_segment const& other)const {
   std::pair<bool, non_normalized_rational<int64_t>> result(false, 1);
-  for (convex_polygon const& p : polygons) {
+  for (convex_polygon const& p : polygons_) {
     std::pair<bool, non_normalized_rational<int64_t>> here = get_intersection(other, p);
-=======
-std::pair<bool, boost::rational<int64_t>> shape::first_intersection(line_segment const& other)const {
-  std::pair<bool, boost::rational<int64_t>> result(false, 1);
-  for (convex_polygon const& p : polygons_) {
-    std::pair<bool, boost::rational<int64_t>> here = get_intersection(other, p);
->>>>>>> a3a725eb
     if (here.first && (!result.first || here.second < result.second)) {
       result = here;
     }
   }
-<<<<<<< HEAD
-  for (bounding_box const& bb : boxes) {
+  for (bounding_box const& bb : boxes_) {
     std::pair<bool, non_normalized_rational<int64_t>> here = get_intersection(other, bb);
-=======
-  for (bounding_box const& bb : boxes_) {
-    std::pair<bool, boost::rational<int64_t>> here = get_intersection(other, bb);
->>>>>>> a3a725eb
     if (here.first && (!result.first || here.second < result.second)) {
       result = here;
     }
