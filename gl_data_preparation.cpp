/*

    Copyright Eli Dupree and Isaac Dupree, 2011, 2012

    This file is part of Lasercake.

    Lasercake is free software: you can redistribute it and/or modify
    it under the terms of the GNU General Public License as published by
    the Free Software Foundation, either version 3 of the License, or
    (at your option) any later version.

    Lasercake is distributed in the hope that it will be useful,
    but WITHOUT ANY WARRANTY; without even the implied warranty of
    MERCHANTABILITY or FITNESS FOR A PARTICULAR PURPOSE.  See the
    GNU General Public License for more details.

    You should have received a copy of the GNU General Public License
    along with Lasercake.  If not, see <http://www.gnu.org/licenses/>.

*/

#include "gl_data_preparation.hpp"
#include "world.hpp"

#include "specific_object_types.hpp"
#include "tile_physics.hpp" // to access internals for debugging-displaying...

using namespace gl_data_preparation;

namespace /* anonymous */ {

template<typename Float, typename Int>
vector3<Float> cast_vector3_to_floating(vector3<Int> v) {
  return vector3<Float>(get_primitive_double(v.x), get_primitive_double(v.y), get_primitive_double(v.z));
}

vector3<GLfloat> convert_coordinates_to_GL(vector3<fine_scalar> view_center, vector3<fine_scalar> input) {
  return cast_vector3_to_floating<GLfloat>(input - view_center) / get_primitive_double(tile_width);
}

vector3<GLfloat> convert_tile_coordinates_to_GL(vector3<double> view_center_double, vector3<tile_coordinate> input) {
  // (Floats don't have enough precision to represent tile_coordinates exactly,
  // which before subtraction they must do. Doubles do.)
  const vector3<double> input_as_tile_width_scale_double(
    get_primitive_double(input.x),
    get_primitive_double(input.y),
    get_primitive_double(input.z) * (get_primitive_double(tile_height) / get_primitive_double(tile_width)));
  vector3<GLfloat> result(input_as_tile_width_scale_double - view_center_double);
  return result;
}


void push_vertex(gl_call_data& data, vertex const& v, color const& c) {
  data.push_vertex(v, c);
}

// There are versions of these with one color passed for all vertices to share (for convenience),
// and with the ability to specify one color per vertex,

void push_point(gl_collection& coll,
                vertex const& v, color const& c) {
  push_vertex(coll.points, v, c);
}

void push_line(gl_collection& coll,
               vertex const& v1,
               vertex const& v2, color const& c) {
  push_vertex(coll.lines, v1, c);
  push_vertex(coll.lines, v2, c);
}
void push_line(gl_collection& coll,
               vertex const& v1, color const& c1,
               vertex const& v2, color const& c2) {
  push_vertex(coll.lines, v1, c1);
  push_vertex(coll.lines, v2, c2);
}

void push_triangle(gl_collection& coll,
               vertex const& v1,
               vertex const& v2,
               vertex const& v3, color const& c) {
  push_vertex(coll.triangles, v1, c);
  push_vertex(coll.triangles, v2, c);
  push_vertex(coll.triangles, v3, c);
}
void push_triangle(gl_collection& coll,
               vertex const& v1, color const& c1,
               vertex const& v2, color const& c2,
               vertex const& v3, color const& c3) {
  push_vertex(coll.triangles, v1, c1);
  push_vertex(coll.triangles, v2, c2);
  push_vertex(coll.triangles, v3, c3);
}

// TODO make push_quad push two triangles
void push_quad(gl_collection& coll,
               vertex const& v1,
               vertex const& v2,
               vertex const& v3,
               vertex const& v4, color const& c) {
  push_vertex(coll.quads, v1, c);
  push_vertex(coll.quads, v2, c);
  push_vertex(coll.quads, v3, c);
  push_vertex(coll.quads, v4, c);
}
void push_quad(gl_collection& coll,
               vertex const& v1, color const& c1,
               vertex const& v2, color const& c2,
               vertex const& v3, color const& c3,
               vertex const& v4, color const& c4) {
  push_vertex(coll.quads, v1, c1);
  push_vertex(coll.quads, v2, c2);
  push_vertex(coll.quads, v3, c3);
  push_vertex(coll.quads, v4, c4);
}

// TODO allow choosing each polygon vertex's color?
void push_convex_polygon(vector3<fine_scalar> const& view_loc,
                         gl_collection& coll,
                         std::vector<vector3<polygon_int_type> > const& vertices,
                         color const& c) {
  if(vertices.size() >= 3) {
    // draw convex polygon via (sides - 2) triangles
    std::vector< vector3<polygon_int_type> >::const_iterator vertices_i = vertices.begin();
    const std::vector< vector3<polygon_int_type> >::const_iterator vertices_end = vertices.end();
    const vertex first_vertex(convert_coordinates_to_GL(view_loc, *vertices_i));
    ++vertices_i;
    vertex prev_vertex(convert_coordinates_to_GL(view_loc, *vertices_i));
    ++vertices_i;
    for (; vertices_i != vertices_end; ++vertices_i) {
      const vertex this_vertex(convert_coordinates_to_GL(view_loc, *vertices_i));
      push_triangle(coll, first_vertex, prev_vertex, this_vertex, c);
      prev_vertex = this_vertex;
    }
  }
}


fine_scalar manhattan_distance_to_bounding_box(bounding_box b, vector3<fine_scalar> const& v) {
  const fine_scalar xdist = (v(X) < b.min(X)) ? (b.min(X) - v(X)) : (v(X) > b.max(X)) ? (v(X) - b.max(X)) : 0;
  const fine_scalar ydist = (v(Y) < b.min(Y)) ? (b.min(Y) - v(Y)) : (v(Y) > b.max(Y)) ? (v(Y) - b.max(Y)) : 0;
  const fine_scalar zdist = (v(Z) < b.min(Z)) ? (b.min(Z) - v(Z)) : (v(Z) > b.max(Z)) ? (v(Z) - b.max(Z)) : 0;
  return xdist + ydist + zdist;
}

tile_coordinate tile_manhattan_distance_to_bounding_box_rounding_down(bounding_box b, vector3<fine_scalar> const& v) {
  const fine_scalar xdist = (v(X) < b.min(X)) ? (b.min(X) - v(X)) : (v(X) > b.max(X)) ? (v(X) - b.max(X)) : 0;
  const fine_scalar ydist = (v(Y) < b.min(Y)) ? (b.min(Y) - v(Y)) : (v(Y) > b.max(Y)) ? (v(Y) - b.max(Y)) : 0;
  const fine_scalar zdist = (v(Z) < b.min(Z)) ? (b.min(Z) - v(Z)) : (v(Z) > b.max(Z)) ? (v(Z) - b.max(Z)) : 0;
  // Like (xdist / tile_width + ydist / tile_width + zdist / tile_height) but more precise:
  return (xdist + ydist + (zdist * tile_width / tile_height)) / tile_width;
}

// When you're on two tiles, can this be correct? Is it a problem if it isn't? I think it's alright.
// (Comparing to converting b to fine units and calling tile_manhattan_distance_to_bounding_box_rounding_down.)
tile_coordinate tile_manhattan_distance_to_tile_bounding_box(tile_bounding_box b, vector3<tile_coordinate> const& v) {
  const fine_scalar xdist = (v(X) < b.min.x) ? (b.min.x - v(X)) : (v(X) > b.min.x+(b.size.x-1)) ? (v(X) - (b.min.x+(b.size.x-1))) : 0;
  const fine_scalar ydist = (v(Y) < b.min.y) ? (b.min.y - v(Y)) : (v(Y) > b.min.y+(b.size.y-1)) ? (v(Y) - (b.min.y+(b.size.y-1))) : 0;
  const fine_scalar zdist = (v(Z) < b.min.z) ? (b.min.z - v(Z)) : (v(Z) > b.min.z+(b.size.z-1)) ? (v(Z) - (b.min.z+(b.size.z-1))) : 0;
  return xdist + ydist + zdist;
}


} // end anonymous namespace



view_on_the_world::view_on_the_world(object_identifier robot_id, vector3<fine_scalar> approx_initial_center)
: robot_id(robot_id),
  view_loc_for_local_display(approx_initial_center),
  view_type(GLOBAL),
  view_direction(0),
  surveilled_by_global_display(approx_initial_center + vector3<fine_scalar>(5*tile_width, 5*tile_width, 5*tile_width)),
  globallocal_view_dist(20*tile_width),
  drawing_regular_stuff(true),
  drawing_debug_stuff(true)
{}

void view_on_the_world::input(input_representation::input_news_t const& input_news) {
  using namespace input_representation;
  for(key_change_t const& c : input_news.key_activity_since_last_frame()) {
    if(c.second == PRESSED) {
      key_type const& k = c.first;
      if(k == "z") drawing_regular_stuff = !drawing_regular_stuff;
      if(k == "t") drawing_debug_stuff = !drawing_debug_stuff;
      if(k == "q") surveilled_by_global_display.x += tile_width;
      if(k == "a") surveilled_by_global_display.x -= tile_width;
      if(k == "w") surveilled_by_global_display.y += tile_width;
      if(k == "s") surveilled_by_global_display.y -= tile_width;
      if(k == "e") surveilled_by_global_display.z += tile_width;
      if(k == "d") surveilled_by_global_display.z -= tile_width;
      if(k == "r") globallocal_view_dist += tile_width;
      if(k == "f") globallocal_view_dist -= tile_width;
      if(k == "l") view_type = view_on_the_world::LOCAL;
      if(k == "o") view_type = view_on_the_world::GLOBAL;
      if(k == "i") view_type = view_on_the_world::ROBOT;
    }
  }
  if (view_type == LOCAL) {
    if (input_news.is_currently_pressed("u")) {
      view_loc_for_local_display += vector3<fine_scalar>(
        fine_scalar(get_primitive_double(tile_width) * std::cos(view_direction)) / 10,
        fine_scalar(get_primitive_double(tile_width) * std::sin(view_direction)) / 10,
        0
      );
    }
    if (input_news.is_currently_pressed("j")) {
      view_loc_for_local_display -= vector3<fine_scalar>(
        fine_scalar(get_primitive_double(tile_width) * std::cos(view_direction)) / 10,
        fine_scalar(get_primitive_double(tile_width) * std::sin(view_direction)) / 10,
        0
      );
    }
    if (input_news.is_currently_pressed("h")) { view_direction += 0.06; }
    if (input_news.is_currently_pressed("k")) { view_direction -= 0.06; }
    if (input_news.is_currently_pressed("y")) { view_loc_for_local_display.z += tile_width / 10; }
    if (input_news.is_currently_pressed("n")) { view_loc_for_local_display.z -= tile_width / 10; }
  }
}

// Inlining into prepare_tile() is useful, so specify 'inline'.
inline color compute_tile_color(tile_location const& loc) {
  vector3<tile_coordinate> const& coords = loc.coords();
  switch (loc.stuff_at().contents()) {
    //prepare_tile() doesn't need this case, so omit it:
    //case AIR: return color(0x00000000);
    case ROCK: return color(((((get_primitive<uint32_t>(coords.x) + get_primitive<uint32_t>(coords.y) + get_primitive<uint32_t>(coords.z)) % 3)
                                                * 0x222222u + 0x333333u) << 8) + 0xffu);
    case RUBBLE: return color(0xffff0077);
    case GROUPABLE_WATER: return color(0x0000ff77);
    case UNGROUPABLE_WATER: return color(0x6666ff77);
    default: assert(false);
  }
}

void prepare_tile(gl_collection& coll, tile_location const& loc, vector3<double> const& view_loc_double, vector3<tile_coordinate> view_tile_loc_rounded_down) {
  vector3<tile_coordinate> const& coords = loc.coords();
  tile const& t = loc.stuff_at();
  const tile_contents contents = t.contents();
  
  const color tile_color = compute_tile_color(loc);

  // If we make one of the 'glb' members the closest corner of the tile to the player,
  // and the other the farthest, then we can draw the faces in a correct order
  // efficiently.  (Previously this code just used the lower bound for one corner
  // and the upper bound for the other corner.)
  //
  // It doesn't matter what part of the tile we compare against -- if the
  // viewer is aligned with the tile in a dimension, then which close corner
  // is picked won't change the order of any faces that are actually going to
  // overlap in the display.
  const int x_close_side = (view_tile_loc_rounded_down.x < coords.x) ? 0 : 1;
  const int y_close_side = (view_tile_loc_rounded_down.y < coords.y) ? 0 : 1;
  const int z_close_side = (view_tile_loc_rounded_down.z < coords.z) ? 0 : 1;
  const bool is_same_x_coord_as_viewer = (view_tile_loc_rounded_down.x == coords.x);
  const bool is_same_y_coord_as_viewer = (view_tile_loc_rounded_down.y == coords.y);
  const bool is_same_z_coord_as_viewer = (view_tile_loc_rounded_down.z == coords.z);

  const std::array<vector3<GLfloat>, 2> glb = {{
    convert_tile_coordinates_to_GL(view_loc_double, vector3<tile_coordinate>(
        coords.x +      x_close_side , coords.y +      y_close_side , coords.z +      z_close_side)),
    convert_tile_coordinates_to_GL(view_loc_double, vector3<tile_coordinate>(
        coords.x + int(!x_close_side), coords.y + int(!y_close_side), coords.z + int(!z_close_side)))
  }};

  const vertex_with_color gl_vertices[2][2][2] =
    { { { vertex_with_color(glb[0].x, glb[0].y, glb[0].z, tile_color),
          vertex_with_color(glb[0].x, glb[0].y, glb[1].z, tile_color) },
        { vertex_with_color(glb[0].x, glb[1].y, glb[0].z, tile_color),
          vertex_with_color(glb[0].x, glb[1].y, glb[1].z, tile_color) }, },
      { { vertex_with_color(glb[1].x, glb[0].y, glb[0].z, tile_color),
          vertex_with_color(glb[1].x, glb[0].y, glb[1].z, tile_color) },
        { vertex_with_color(glb[1].x, glb[1].y, glb[0].z, tile_color),
          vertex_with_color(glb[1].x, glb[1].y, glb[1].z, tile_color) } } };

  // Draw the farther faces first so that the closer faces will be drawn
  // after -- on top of -- the farther faces.  The closer faces are the ones
  // that have 0,0,0 as a vertex and the farther faces are the ones that have
  // 1,1,1 as a vertex.

  // Only output the faces that are not interior to a single kind of material.
  const std::array<bool, 2> x_neighbors_differ = {{
    loc.get_neighbor<xminus>(CONTENTS_ONLY).stuff_at().contents() != contents,
    loc.get_neighbor<xplus>(CONTENTS_ONLY).stuff_at().contents() != contents
  }};
  const std::array<bool, 2> y_neighbors_differ = {{
    loc.get_neighbor<yminus>(CONTENTS_ONLY).stuff_at().contents() != contents,
    loc.get_neighbor<yplus>(CONTENTS_ONLY).stuff_at().contents() != contents
  }};
  const std::array<bool, 2> z_neighbors_differ = {{
    loc.get_neighbor<zminus>(CONTENTS_ONLY).stuff_at().contents() != contents,
    loc.get_neighbor<zplus>(CONTENTS_ONLY).stuff_at().contents() != contents
  }};

  const bool draw_x_close_side = x_neighbors_differ[x_close_side]
                                  && !is_same_x_coord_as_viewer;
  const bool draw_y_close_side = y_neighbors_differ[y_close_side]
                                  && !is_same_y_coord_as_viewer;
  const bool draw_z_close_side = z_neighbors_differ[z_close_side]
                                  && !is_same_z_coord_as_viewer;

  const gl_call_data::size_type original_count = coll.quads.count;
  coll.quads.reserve_new_slots(4 * (draw_x_close_side + draw_y_close_side + draw_z_close_side));
  vertex_with_color* base = coll.quads.vertices + original_count;

  //TODO what if you are close enough to a wall or lake-surface that
  //this falls inside your near clipping plane?
  if (draw_x_close_side) {
    base[0] = gl_vertices[0][0][0];
    base[1] = gl_vertices[0][1][0];
    base[2] = gl_vertices[0][1][1];
    base[3] = gl_vertices[0][0][1];
    base += 4;
  }
  if (draw_y_close_side) {
    base[0] = gl_vertices[0][0][0];
    base[1] = gl_vertices[0][0][1];
    base[2] = gl_vertices[1][0][1];
    base[3] = gl_vertices[1][0][0];
    base += 4;
  }
  if (draw_z_close_side) {
    base[0] = gl_vertices[0][0][0];
    base[1] = gl_vertices[1][0][0];
    base[2] = gl_vertices[1][1][0];
    base[3] = gl_vertices[0][1][0];
    base += 4;
  }
}


void view_on_the_world::prepare_gl_data(
  world /*TODO const*/& w,
  gl_data_preparation_config config,
  gl_data_preparation::gl_all_data& gl_data //result
) {
  //for short
  gl_collectionplex& gl_collections_by_distance = gl_data.stuff_to_draw_as_gl_collections_by_distance;
  gl_collections_by_distance.clear();
  // Calculate a bit conservatively; no harm doing so:
  const size_t max_gl_collection = get_primitive<size_t>(
    2*(config.view_radius / tile_width) + (config.view_radius / tile_height) + 5);
  gl_collections_by_distance.resize(max_gl_collection);

  //These values are computed every GL-preparation-frame.
  vector3<fine_scalar> view_loc;
  vector3<fine_scalar> view_towards;

  if (view_type == LOCAL) {
    view_loc = view_loc_for_local_display;
    view_towards = view_loc + vector3<fine_scalar>(
      get_primitive_double(globallocal_view_dist) * std::cos(view_direction),
      get_primitive_double(globallocal_view_dist) * std::sin(view_direction),
      0
    );
  }
  else if (view_type == ROBOT) {
    bounding_box b = w.get_object_personal_space_shapes().find(robot_id)->second.bounds();
    view_loc = ((b.min() + b.max()) / 2);
    vector3<fine_scalar> facing = boost::dynamic_pointer_cast<robot>(w.get_objects().find(robot_id)->second)->get_facing();
    view_towards = view_loc + facing;
  }
  else {
    double game_time_in_seconds = get_primitive_double(w.game_time_elapsed()) / get_primitive_double(time_units_per_second);
    view_towards = surveilled_by_global_display;
    view_loc = surveilled_by_global_display + vector3<fine_scalar>(
      get_primitive_double(globallocal_view_dist) * std::cos(game_time_in_seconds * 3 / 4),
      get_primitive_double(globallocal_view_dist) * std::sin(game_time_in_seconds * 3 / 4),
      get_primitive_double(globallocal_view_dist / 2) + get_primitive_double(globallocal_view_dist / 4) * std::sin(game_time_in_seconds / 2)
    );
  }

  const vector3<double> view_loc_double(cast_vector3_to_floating<double>(view_loc) / get_primitive_double(tile_width));
  const vector3<tile_coordinate> view_tile_loc_rounded_down(get_min_containing_tile_coordinates(view_loc));

  const auto tiles_here = get_all_containing_tile_coordinates(view_loc);
  // Average the color. Take the max opacity, so that you can't see through rock ever.
  uint32_t total_r = 0;
  uint32_t total_g = 0;
  uint32_t total_b = 0;
  GLubyte max_a = 0;
  for(auto coords : tiles_here) {
    const tile_location here = w.make_tile_location(coords, CONTENTS_AND_LOCAL_CACHES_ONLY);
    const color color_here = (here.stuff_at().contents() == AIR ?
                                color(0x00000000) : compute_tile_color(here));
    total_r += color_here.r;
    total_g += color_here.g;
    total_b += color_here.b;
    max_a = std::max(max_a, color_here.a);
  }
  gl_data.tint_everything_with_this_color = color(
    GLubyte(total_r / tiles_here.size()),
    GLubyte(total_g / tiles_here.size()),
    GLubyte(total_b / tiles_here.size()),
    max_a);

  // Optimization:
  if(gl_data.tint_everything_with_this_color.a == 0xff) { return; }


  const fine_scalar view_dist = config.view_radius;
  const bounding_box fine_view_bounds = bounding_box::min_and_max(
      view_loc - vector3<fine_scalar>(view_dist,view_dist,view_dist),
      view_loc + vector3<fine_scalar>(view_dist,view_dist,view_dist)
    );
  const tile_bounding_box tile_view_bounds = get_tile_bbox_containing_all_tiles_intersecting_fine_bbox(fine_view_bounds);
  w.ensure_realization_of_space(tile_view_bounds, CONTENTS_AND_LOCAL_CACHES_ONLY);

  if (this->drawing_debug_stuff) {
    // Issue: this doesn't limit to nearby tile state; it iterates everything.
    for (auto const& p : tile_physics_impl::get_state(w.tile_physics()).persistent_water_groups) {
      tile_physics_impl::persistent_water_group_info const& g = p.second;

      for (auto const& suckable_tiles : g.suckable_tiles_by_height.as_map()) {
        for(tile_location const& suckable_tile : suckable_tiles.second) {
          const bounding_box tile_fine_bbox = fine_bounding_box_of_tile(suckable_tile.coords());
          if(manhattan_distance_to_bounding_box(tile_fine_bbox, view_loc) > config.view_radius) {
            continue;
          }
          vector3<GLfloat> locv = convert_tile_coordinates_to_GL(view_loc_double, suckable_tile.coords());
          gl_collection& coll = gl_collections_by_distance[
            get_primitive_int(tile_manhattan_distance_to_bounding_box_rounding_down(tile_fine_bbox, view_loc))
          ];
          push_point(coll, vertex(locv.x + 0.5, locv.y + 0.5, locv.z + 0.15), color(0xff00ff77));
        }
      }
      for (auto const& pushable_tiles : g.pushable_tiles_by_height.as_map()) {
        for(tile_location const& pushable_tile : pushable_tiles.second) {
          const bounding_box tile_fine_bbox = fine_bounding_box_of_tile(pushable_tile.coords());
          if(manhattan_distance_to_bounding_box(tile_fine_bbox, view_loc) > config.view_radius) {
            continue;
          }
          vector3<GLfloat> locv = convert_tile_coordinates_to_GL(view_loc_double, pushable_tile.coords());
          gl_collection& coll = gl_collections_by_distance[
            get_primitive_int(tile_manhattan_distance_to_bounding_box_rounding_down(tile_fine_bbox, view_loc))
          ];
          push_point(coll, vertex(locv.x + 0.5, locv.y + 0.5, locv.z + 0.15), color(0xff770077));
        }
      }
    }
  }

  for (auto p : w.get_laser_sfxes()) {
    const vector3<GLfloat> locvf1 = convert_coordinates_to_GL(view_loc, p.first);
    const vector3<GLfloat> locvf2 = convert_coordinates_to_GL(view_loc, p.first + p.second);
    const vector3<GLfloat> dlocvf = locvf2 - locvf1;
    GLfloat length = 50; //(locvf2 - locvf1).magnitude_within_32_bits();
    const vector3<GLfloat> dlocvf_per_step = dlocvf / length;
    vector3<GLfloat> locvf = locvf1;

    for (int i = 0; i <= length; ++i) {
      const bounding_box segment_bbox = bounding_box::spanning_two_points(
        p.first + (p.second * i / length), p.first + (p.second * (i+1) / length));
      if(manhattan_distance_to_bounding_box(segment_bbox, view_loc) > config.view_radius) {
        continue;
      }
      gl_collection& coll = gl_collections_by_distance[
        get_primitive_int(tile_manhattan_distance_to_bounding_box_rounding_down(segment_bbox, view_loc))
      ];
      const vector3<GLfloat> locvf_next = locvf1 + dlocvf_per_step * (i+1);
      push_quad(coll,
                vertex(locvf.x, locvf.y, locvf.z),
                vertex(locvf.x, locvf.y, locvf.z + 0.1),
                vertex(locvf_next.x, locvf_next.y, locvf_next.z + 0.1),
                vertex(locvf_next.x, locvf_next.y, locvf_next.z),
                color(0x00ff0077));
      locvf = locvf_next;
    }
  }

  if (this->drawing_regular_stuff) {
    vector<object_identifier> objects_to_draw;
    w.objects_exposed_to_collision().get_objects_overlapping(objects_to_draw, fine_view_bounds);
    for (object_identifier const& id : objects_to_draw) {
      gl_collection& coll = gl_collections_by_distance[
        get_primitive_int(tile_manhattan_distance_to_bounding_box_rounding_down(w.get_bounding_box_of_object_or_tile(id), view_loc))
      ];
<<<<<<< HEAD
      shared_ptr<mobile_object> objp = boost::dynamic_pointer_cast<mobile_object>(*(w.get_object(id)));
      const object_shapes_t::const_iterator obj_shape = w.get_object_personal_space_shapes().find(id);
=======
      if (object_identifier const* mid = id.get_object_identifier()) {
       if ((view_type != ROBOT) || (*mid != robot_id)) {
        shared_ptr<mobile_object> objp = boost::dynamic_pointer_cast<mobile_object>(*(w.get_object(*mid)));
        const object_shapes_t::const_iterator obj_shape = w.get_object_personal_space_shapes().find(*mid);

        const color objects_color(0xff00ffaa); //something bright&visible

        lasercake_vector<bounding_box>::type const& obj_bboxes = obj_shape->second.get_boxes();
        for (bounding_box const& bbox : obj_bboxes) {
          const vector3<GLfloat> bmin = convert_coordinates_to_GL(view_loc, bbox.min());
          const vector3<GLfloat> bmax = convert_coordinates_to_GL(view_loc, bbox.max());
          push_quad(coll,
                    vertex(bmin.x, bmin.y, bmin.z),
                    vertex(bmax.x, bmin.y, bmin.z),
                    vertex(bmax.x, bmax.y, bmin.z),
                    vertex(bmin.x, bmax.y, bmin.z),
                    objects_color);
          push_quad(coll,
                    vertex(bmin.x, bmin.y, bmin.z),
                    vertex(bmax.x, bmin.y, bmin.z),
                    vertex(bmax.x, bmin.y, bmax.z),
                    vertex(bmin.x, bmin.y, bmax.z),
                    objects_color);
          push_quad(coll,
                    vertex(bmin.x, bmin.y, bmin.z),
                    vertex(bmin.x, bmin.y, bmax.z),
                    vertex(bmin.x, bmax.y, bmax.z),
                    vertex(bmin.x, bmax.y, bmin.z),
                    objects_color);
          push_quad(coll,
                    vertex(bmin.x, bmin.y, bmax.z),
                    vertex(bmax.x, bmin.y, bmax.z),
                    vertex(bmax.x, bmax.y, bmax.z),
                    vertex(bmin.x, bmax.y, bmax.z),
                    objects_color);
          push_quad(coll,
                    vertex(bmin.x, bmax.y, bmin.z),
                    vertex(bmax.x, bmax.y, bmin.z),
                    vertex(bmax.x, bmax.y, bmax.z),
                    vertex(bmin.x, bmax.y, bmax.z),
                    objects_color);
          push_quad(coll,
                    vertex(bmax.x, bmin.y, bmin.z),
                    vertex(bmax.x, bmin.y, bmax.z),
                    vertex(bmax.x, bmax.y, bmax.z),
                    vertex(bmax.x, bmax.y, bmin.z),
                    objects_color);
        }
>>>>>>> c74e5ecd

      const color objects_color(0xff00ffaa); //something bright&visible

      lasercake_vector<bounding_box>::type const& obj_bboxes = obj_shape->second.get_boxes();
      for (bounding_box const& bbox : obj_bboxes) {
        const vector3<GLfloat> bmin = convert_coordinates_to_GL(view_loc, bbox.min());
        const vector3<GLfloat> bmax = convert_coordinates_to_GL(view_loc, bbox.max());
        push_quad(coll,
                  vertex(bmin.x, bmin.y, bmin.z),
                  vertex(bmax.x, bmin.y, bmin.z),
                  vertex(bmax.x, bmax.y, bmin.z),
                  vertex(bmin.x, bmax.y, bmin.z),
                  objects_color);
        push_quad(coll,
                  vertex(bmin.x, bmin.y, bmin.z),
                  vertex(bmax.x, bmin.y, bmin.z),
                  vertex(bmax.x, bmin.y, bmax.z),
                  vertex(bmin.x, bmin.y, bmax.z),
                  objects_color);
        push_quad(coll,
                  vertex(bmin.x, bmin.y, bmin.z),
                  vertex(bmin.x, bmin.y, bmax.z),
                  vertex(bmin.x, bmax.y, bmax.z),
                  vertex(bmin.x, bmax.y, bmin.z),
                  objects_color);
        push_quad(coll,
                  vertex(bmin.x, bmin.y, bmax.z),
                  vertex(bmax.x, bmin.y, bmax.z),
                  vertex(bmax.x, bmax.y, bmax.z),
                  vertex(bmin.x, bmax.y, bmax.z),
                  objects_color);
        push_quad(coll,
                  vertex(bmin.x, bmax.y, bmin.z),
                  vertex(bmax.x, bmax.y, bmin.z),
                  vertex(bmax.x, bmax.y, bmax.z),
                  vertex(bmin.x, bmax.y, bmax.z),
                  objects_color);
        push_quad(coll,
                  vertex(bmax.x, bmin.y, bmin.z),
                  vertex(bmax.x, bmin.y, bmax.z),
                  vertex(bmax.x, bmax.y, bmax.z),
                  vertex(bmax.x, bmax.y, bmin.z),
                  objects_color);
      }

      lasercake_vector<convex_polygon>::type const& obj_polygons = obj_shape->second.get_polygons();
      for (convex_polygon const& polygon : obj_polygons) {
        push_convex_polygon(view_loc, coll, polygon.get_vertices(), color(0x77777777));

        // TODO so many redundant velocity vectors!!
        for(auto const& this_vertex : polygon.get_vertices()) {
          const vector3<GLfloat> locv = convert_coordinates_to_GL(view_loc, this_vertex);
          push_line(coll,
                    vertex(locv.x, locv.y, locv.z),
                    vertex(
                      locv.x + (get_primitive_double(objp->velocity().x) / get_primitive_double(tile_width)),
                      locv.y + (get_primitive_double(objp->velocity().y) / get_primitive_double(tile_width)),
                      locv.z + (get_primitive_double(objp->velocity().z) / get_primitive_double(tile_width))),
                    objects_color);
        }
       }
      }
    }
  }

  if (this->drawing_regular_stuff) {
    vector<tile_location> tiles_to_draw;
    w.tiles_exposed_to_collision().get_objects_overlapping(tiles_to_draw, tile_bbox_to_tiles_collision_detector_bbox(tile_view_bounds));
    for (tile_location const& loc : tiles_to_draw) {
      gl_collection& coll = gl_collections_by_distance[
        get_primitive_int(tile_manhattan_distance_to_tile_bounding_box(loc.coords(), view_tile_loc_rounded_down))
      ];
      tile const& t = loc.stuff_at();

      prepare_tile(coll, loc, view_loc_double, view_tile_loc_rounded_down);

      vector3<GLfloat> locv = convert_tile_coordinates_to_GL(view_loc_double, loc.coords());

      if (this->drawing_debug_stuff && is_fluid(t.contents())) {
        if (tile_physics_impl::active_fluid_tile_info const* fluid =
              find_as_pointer(tile_physics_impl::get_state(w.tile_physics()).active_fluids, loc)) {
          push_line(coll,
                    vertex(locv.x+0.5, locv.y+0.5, locv.z + 0.1),
                    vertex(
                      locv.x + 0.5 + (get_primitive_double(fluid->velocity.x) / get_primitive_double(tile_width)),
                      locv.y + 0.5 + (get_primitive_double(fluid->velocity.y) / get_primitive_double(tile_width)),
                      locv.z + 0.1 + (get_primitive_double(fluid->velocity.z) / get_primitive_double(tile_width))),
                    color(0x00ff0077));

          for (cardinal_direction dir = 0; dir < num_cardinal_directions; ++dir) {
            const sub_tile_distance prog = fluid->progress[dir];
            if (prog > 0) {
              vector3<GLfloat> directed_prog =
                (vector3<GLfloat>(cardinal_direction_vectors[dir]) * get_primitive_double(prog)) /
                get_primitive_double(tile_physics_impl::progress_necessary(dir));

              push_line(coll,
                          vertex(locv.x + 0.51, locv.y + 0.5, locv.z + 0.1),
                          vertex(
                            locv.x + 0.51 + directed_prog.x,
                            locv.y + 0.5 + directed_prog.y,
                            locv.z + 0.1 + directed_prog.z),
                          color(0x0000ff77));
            }
          }
        }
        else {
          push_point(coll, vertex(locv.x + 0.5, locv.y + 0.5, locv.z + 0.1), color(0x00000077));
        }
      }
    }
  }

  gl_data.facing = cast_vector3_to_floating<GLfloat>(view_towards - view_loc) / get_primitive_double(tile_width);
  gl_data.facing_up = vector3<GLfloat>(0, 0, 1);
}



<|MERGE_RESOLUTION|>--- conflicted
+++ resolved
@@ -475,14 +475,9 @@
       gl_collection& coll = gl_collections_by_distance[
         get_primitive_int(tile_manhattan_distance_to_bounding_box_rounding_down(w.get_bounding_box_of_object_or_tile(id), view_loc))
       ];
-<<<<<<< HEAD
-      shared_ptr<mobile_object> objp = boost::dynamic_pointer_cast<mobile_object>(*(w.get_object(id)));
-      const object_shapes_t::const_iterator obj_shape = w.get_object_personal_space_shapes().find(id);
-=======
-      if (object_identifier const* mid = id.get_object_identifier()) {
-       if ((view_type != ROBOT) || (*mid != robot_id)) {
-        shared_ptr<mobile_object> objp = boost::dynamic_pointer_cast<mobile_object>(*(w.get_object(*mid)));
-        const object_shapes_t::const_iterator obj_shape = w.get_object_personal_space_shapes().find(*mid);
+      if ((view_type != ROBOT) || (id != robot_id)) {
+        shared_ptr<mobile_object> objp = boost::dynamic_pointer_cast<mobile_object>(*(w.get_object(id)));
+        const object_shapes_t::const_iterator obj_shape = w.get_object_personal_space_shapes().find(id);
 
         const color objects_color(0xff00ffaa); //something bright&visible
 
@@ -527,68 +522,23 @@
                     vertex(bmax.x, bmax.y, bmin.z),
                     objects_color);
         }
->>>>>>> c74e5ecd
-
-      const color objects_color(0xff00ffaa); //something bright&visible
-
-      lasercake_vector<bounding_box>::type const& obj_bboxes = obj_shape->second.get_boxes();
-      for (bounding_box const& bbox : obj_bboxes) {
-        const vector3<GLfloat> bmin = convert_coordinates_to_GL(view_loc, bbox.min());
-        const vector3<GLfloat> bmax = convert_coordinates_to_GL(view_loc, bbox.max());
-        push_quad(coll,
-                  vertex(bmin.x, bmin.y, bmin.z),
-                  vertex(bmax.x, bmin.y, bmin.z),
-                  vertex(bmax.x, bmax.y, bmin.z),
-                  vertex(bmin.x, bmax.y, bmin.z),
-                  objects_color);
-        push_quad(coll,
-                  vertex(bmin.x, bmin.y, bmin.z),
-                  vertex(bmax.x, bmin.y, bmin.z),
-                  vertex(bmax.x, bmin.y, bmax.z),
-                  vertex(bmin.x, bmin.y, bmax.z),
-                  objects_color);
-        push_quad(coll,
-                  vertex(bmin.x, bmin.y, bmin.z),
-                  vertex(bmin.x, bmin.y, bmax.z),
-                  vertex(bmin.x, bmax.y, bmax.z),
-                  vertex(bmin.x, bmax.y, bmin.z),
-                  objects_color);
-        push_quad(coll,
-                  vertex(bmin.x, bmin.y, bmax.z),
-                  vertex(bmax.x, bmin.y, bmax.z),
-                  vertex(bmax.x, bmax.y, bmax.z),
-                  vertex(bmin.x, bmax.y, bmax.z),
-                  objects_color);
-        push_quad(coll,
-                  vertex(bmin.x, bmax.y, bmin.z),
-                  vertex(bmax.x, bmax.y, bmin.z),
-                  vertex(bmax.x, bmax.y, bmax.z),
-                  vertex(bmin.x, bmax.y, bmax.z),
-                  objects_color);
-        push_quad(coll,
-                  vertex(bmax.x, bmin.y, bmin.z),
-                  vertex(bmax.x, bmin.y, bmax.z),
-                  vertex(bmax.x, bmax.y, bmax.z),
-                  vertex(bmax.x, bmax.y, bmin.z),
-                  objects_color);
-      }
-
-      lasercake_vector<convex_polygon>::type const& obj_polygons = obj_shape->second.get_polygons();
-      for (convex_polygon const& polygon : obj_polygons) {
-        push_convex_polygon(view_loc, coll, polygon.get_vertices(), color(0x77777777));
-
-        // TODO so many redundant velocity vectors!!
-        for(auto const& this_vertex : polygon.get_vertices()) {
-          const vector3<GLfloat> locv = convert_coordinates_to_GL(view_loc, this_vertex);
-          push_line(coll,
-                    vertex(locv.x, locv.y, locv.z),
-                    vertex(
-                      locv.x + (get_primitive_double(objp->velocity().x) / get_primitive_double(tile_width)),
-                      locv.y + (get_primitive_double(objp->velocity().y) / get_primitive_double(tile_width)),
-                      locv.z + (get_primitive_double(objp->velocity().z) / get_primitive_double(tile_width))),
-                    objects_color);
+
+        lasercake_vector<convex_polygon>::type const& obj_polygons = obj_shape->second.get_polygons();
+        for (convex_polygon const& polygon : obj_polygons) {
+          push_convex_polygon(view_loc, coll, polygon.get_vertices(), color(0x77777777));
+
+          // TODO so many redundant velocity vectors!!
+          for(auto const& this_vertex : polygon.get_vertices()) {
+            const vector3<GLfloat> locv = convert_coordinates_to_GL(view_loc, this_vertex);
+            push_line(coll,
+                      vertex(locv.x, locv.y, locv.z),
+                      vertex(
+                        locv.x + (get_primitive_double(objp->velocity().x) / get_primitive_double(tile_width)),
+                        locv.y + (get_primitive_double(objp->velocity().y) / get_primitive_double(tile_width)),
+                        locv.z + (get_primitive_double(objp->velocity().z) / get_primitive_double(tile_width))),
+                      objects_color);
+          }
         }
-       }
       }
     }
   }
