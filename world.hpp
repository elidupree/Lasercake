--- conflicted
+++ resolved
@@ -285,13 +285,8 @@
 private:
   friend tile& mutable_stuff_at(tile_location const& loc);
   friend class hacky_internals::worldblock; // No harm in doing this, because worldblock is by definition already hacky.
-<<<<<<< HEAD
-
+  
   // This constructor should only be used when you know exactly what worldblock it's in!!
-=======
-  
-  // this constructor should only be used when you know exactly what worldblock it's in!
->>>>>>> b91acfc0
   tile_location(vector3<tile_coordinate> v, hacky_internals::worldblock *wb):v(v),wb(wb){}
   
   vector3<tile_coordinate> v;
@@ -712,17 +707,10 @@
   void ensure_realization_of_space(tile_bounding_box space, level_of_tile_realization_needed realineeded);
   
   // Used only by world_building_gun
-<<<<<<< HEAD
-  void insert_rock_bypassing_checks(tile_location const& loc);
-  void insert_water_bypassing_checks(tile_location const& loc);
-  // Used only by worldblock
-  void initialize_interiorness_and_exposure_to_collision(tile_location const& loc);
-=======
   void initialize_tile_contents(tile_location const& loc, tile_contents contents);
   // Used only in the worldblock stuff
   void initialize_tile_local_caches(tile_location const& loc);
   void initialize_tile_water_group_caches(tile_location const& loc);
->>>>>>> b91acfc0
 };
 
 class robot : public mobile_object, public autonomous_object {
