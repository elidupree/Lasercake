/*

    Copyright Eli Dupree and Isaac Dupree, 2011, 2012
    
    This file is part of Lasercake.

    Lasercake is free software: you can redistribute it and/or modify
    it under the terms of the GNU General Public License as published by
    the Free Software Foundation, either version 3 of the License, or
    (at your option) any later version.

    Lasercake is distributed in the hope that it will be useful,
    but WITHOUT ANY WARRANTY; without even the implied warranty of
    MERCHANTABILITY or FITNESS FOR A PARTICULAR PURPOSE.  See the
    GNU General Public License for more details.

    You should have received a copy of the GNU General Public License
    along with Lasercake.  If not, see <http://www.gnu.org/licenses/>.

*/

#ifndef LASERCAKE_WORLD_HPP__
#define LASERCAKE_WORLD_HPP__

#include <vector>
#include <cstdlib>
#include <cmath>
#include <cassert>
#include <map>
#include <set>
#include <array>
#include <algorithm>
#include <unordered_map>
#include <unordered_set>
#include <boost/functional/hash.hpp>
#include <boost/utility.hpp>
#include <boost/range/iterator_range.hpp>
#include <iostream>
#include <inttypes.h>
#include <functional>
#include <boost/iterator/iterator_facade.hpp>
#include <boost/variant.hpp>
#include <boost/variant/get.hpp>
#include <memory>
#include <boost/shared_ptr.hpp>

#include "utils.hpp"
#include "polygon_collision_detection.hpp"
#include "bbox_collision_detector.hpp"

using std::map;
using std::unordered_map;
using std::unordered_set;
using std::pair;
using std::make_pair;
using std::set;
using std::vector;
using std::array;
using boost::shared_ptr;


typedef uint32_t tile_coordinate;
typedef int64_t fine_scalar; // Fine as opposed to coarse, that is.
typedef int32_t tile_coordinate_signed_type;
typedef int32_t sub_tile_distance; // We can fit it within 32 bits, so we might as well do faster math

const fine_scalar tile_width = (fine_scalar(1) << 10);
const fine_scalar tile_height = (fine_scalar(1) << 10) / 5 + 1;
const vector3<fine_scalar> tile_size(tile_width, tile_width, tile_height);

const fine_scalar velocity_scale_factor = (fine_scalar(1) << 6);

const tile_coordinate world_center_coord = (tile_coordinate(1) << (8*sizeof(tile_coordinate) - 1));
const vector3<tile_coordinate> world_center_coords(world_center_coord, world_center_coord, world_center_coord);

const sub_tile_distance min_convincing_speed           = velocity_scale_factor * tile_width / 50;
const sub_tile_distance gravity_acceleration_magnitude = velocity_scale_factor * tile_width / 200;
const vector3<sub_tile_distance> gravity_acceleration(0, 0, -gravity_acceleration_magnitude); // in mini-units per frame squared
const sub_tile_distance friction_amount                = velocity_scale_factor * tile_width / 1800;

// TODO: Get some of these constants out of the header that everyone includes
const sub_tile_distance pressure_per_depth_in_tile_heights = gravity_acceleration_magnitude * tile_height * velocity_scale_factor;

// I believe this value makes it so that the terminal velocity of falling fluid is "half a vertical tile per frame".
const sub_tile_distance air_resistance_constant = tile_height * tile_height * velocity_scale_factor * velocity_scale_factor / gravity_acceleration_magnitude / 2;
const sub_tile_distance idle_progress_reduction_rate = 20 * velocity_scale_factor;

const vector3<sub_tile_distance> inactive_fluid_velocity(0, 0, -min_convincing_speed);

const fine_scalar max_object_speed_through_water = tile_width * velocity_scale_factor / 16;

inline vector3<tile_coordinate> get_containing_tile_coordinates(vector3<fine_scalar> v) {
  return vector3<tile_coordinate>(
    tile_coordinate(v.x / tile_width),
    tile_coordinate(v.y / tile_width),
    tile_coordinate(v.z / tile_height)
  );
}
inline fine_scalar lower_bound_in_fine_units(tile_coordinate c, int which_coordinate) {
  if (which_coordinate == 2) return c * tile_height;
  else                       return c * tile_width;
}
inline fine_scalar upper_bound_in_fine_units(tile_coordinate c, int which_coordinate) {
  if (which_coordinate == 2) return c * tile_height + (tile_height-1);
  else                       return c * tile_width + (tile_width-1);
}
inline vector3<fine_scalar> lower_bound_in_fine_units(vector3<tile_coordinate> v) {
  return vector3<fine_scalar>(
    lower_bound_in_fine_units(v[0], 0),
    lower_bound_in_fine_units(v[1], 1),
    lower_bound_in_fine_units(v[2], 2)
  );
}
inline vector3<fine_scalar> upper_bound_in_fine_units(vector3<tile_coordinate> v) {
  return vector3<fine_scalar>(
    upper_bound_in_fine_units(v[0], 0),
    upper_bound_in_fine_units(v[1], 1),
    upper_bound_in_fine_units(v[2], 2)
  );
}

inline bounding_box fine_bounding_box_of_tile(vector3<tile_coordinate> v) {
  return bounding_box(lower_bound_in_fine_units(v), upper_bound_in_fine_units(v));
}


struct tile_bounding_box {
  vector3<tile_coordinate> min, size;
  tile_bounding_box(){}
  tile_bounding_box(vector3<tile_coordinate> coords):min(coords),size(1,1,1){}
  tile_bounding_box(vector3<tile_coordinate> min, vector3<tile_coordinate> size):min(min),size(size){}
  bool contains(vector3<tile_coordinate> v) {
    return (v.x >= min.x && v.x <= min.x + (size.x - 1) &&
            v.y >= min.y && v.y <= min.y + (size.y - 1) &&
            v.z >= min.z && v.z <= min.z + (size.z - 1));
  }
  
  class iterator : public boost::iterator_facade<iterator, vector3<tile_coordinate>, boost::forward_traversal_tag, vector3<tile_coordinate>>
  {
    public:
      iterator(){}
    bool equal(iterator other)const { return data == other.data; }
    void increment() {
      data.first.x += 1;
      if (data.first.x >= data.second->min.x + data.second->size.x) {
        data.first.x = data.second->min.x;
        data.first.y += 1;
        if (data.first.y >= data.second->min.y + data.second->size.y) {
          data.first.y = data.second->min.y;
          data.first.z += 1;
        }
      }
    }
    vector3<tile_coordinate> dereference()const { return data.first; }

    explicit iterator(pair<vector3<tile_coordinate>, tile_bounding_box*> data):data(data){}
    private:
    friend class boost::iterator_core_access;
      friend class tile_bounding_box;
      pair<vector3<tile_coordinate>, tile_bounding_box*> data;
      
  };
  
  iterator begin(){ return iterator(make_pair(min, this)); }
  iterator end(){ return iterator(make_pair(min + vector3<tile_coordinate>(0, 0, size.z), this)); }
};

inline bounding_box convert_to_fine_units(tile_bounding_box const& bb) {
  return bounding_box(
    lower_bound_in_fine_units(bb.min),
    lower_bound_in_fine_units(bb.min + bb.size) - vector3<fine_scalar>(1,1,1)
  );
}

inline tile_bounding_box convert_to_smallest_superset_at_tile_resolution(bounding_box const& bb) {
  tile_bounding_box result;
  result.min = get_containing_tile_coordinates(bb.min);
  result.size = get_containing_tile_coordinates(bb.max) + vector3<tile_coordinate>(1,1,1) - result.min;
  return result;
}

inline shape tile_shape(vector3<tile_coordinate> tile) {
  return shape(fine_bounding_box_of_tile(tile));
}



/*

Whether tiles are water or not
 -- dictates, at one tile distance --
Whether water tiles are "sticky water" ("fewer than two adjacent tiles are air") or "free water" (at least two adjacent air tiles)
 -- dictates, at one tile distance --
Whether sticky water tiles are "interior water" ("every adjacent tile is sticky water") or "membrane water" ("at least one tile is not a sticky water tile")

This is a one-way dictation - the latter things don't affect the former things at all (until they cause water to actually move, anyway). It's not an exact dictation 

*/

enum tile_contents {
  AIR = 0,
  ROCK,
  UNGROUPABLE_WATER,
  GROUPABLE_WATER,
  RUBBLE
  // NOTE: we currently rely on these fitting into three bits
};

inline bool is_fluid(tile_contents t) {
  return (t >= UNGROUPABLE_WATER) && (t <= RUBBLE);
}
inline bool is_water(tile_contents t) {
  return (t >= UNGROUPABLE_WATER) && (t <= GROUPABLE_WATER);
}

// This could be an equivalence relation other than equality someday.
inline bool these_tile_contents_are_identical_regarding_interiorness(tile_contents t1, tile_contents t2) {
  return t1 == t2;
}
// These tiles, when next to each other, are different enough to form
// an imaginary membrane.
inline bool neighboring_tiles_with_these_contents_are_not_interior(tile_contents t1, tile_contents t2) {
  return t1 != t2;
}

class tile {
public:
  tile():data(0){}
  
  
  // For tile based physics (e.g. water movement)
  // This is so that we don't have to search the collision-detector for relevant objects at every tile.
  bool there_is_an_object_here_that_affects_the_tile_based_physics()const { return data & there_is_an_object_here_that_affects_the_tile_based_physics_mask; }
  bool is_interior()const { return is_interior_bit(); }
  tile_contents contents()const{ return (tile_contents)(data & contents_mask); }
  
  void set_contents(tile_contents new_contents){ data = (data & ~contents_mask) | (uint8_t(new_contents) & contents_mask); }
  void set_whether_there_is_an_object_here_that_affects_the_tile_based_physics(bool b){ data = (data & ~there_is_an_object_here_that_affects_the_tile_based_physics_mask) | (b ? there_is_an_object_here_that_affects_the_tile_based_physics_mask : uint8_t(0)); }
  void set_interiorness(bool b){ data = (data & ~interior_bit_mask) | (b ? interior_bit_mask : uint8_t(0)); }
private:
  static const uint8_t contents_mask = 0x7;
  static const uint8_t interior_bit_mask = (1<<3);
  static const uint8_t there_is_an_object_here_that_affects_the_tile_based_physics_mask = (1<<4);
  bool is_interior_bit()const{ return data & interior_bit_mask; }
  uint8_t data;
};

// "progress" is measured in the smaller, velocity units.
inline sub_tile_distance progress_necessary(cardinal_direction dir) {
  return tile_size[which_dimension_is_cardinal_direction(dir)] * velocity_scale_factor;
}

struct active_fluid_tile_info {
  // Constructing one of these in the default way yields the natural inactive state
  active_fluid_tile_info();
  bool is_in_inactive_state()const;
  
  vector3<sub_tile_distance> velocity;
  value_for_each_cardinal_direction<sub_tile_distance> progress;
  value_for_each_cardinal_direction<sub_tile_distance> blockage_amount_this_frame;

  //int frames_until_can_become_groupable = 0;
};


class world;

namespace hacky_internals {
  class worldblock;
}

enum level_of_tile_realization_needed {
  COMPLETELY_IMAGINARY = 0,
  CONTENTS_ONLY = 1,
  CONTENTS_AND_LOCAL_CACHES_ONLY = 2,
  FULL_REALIZATION = 3
};

class tile_location {
public:
  //tile_location operator+(cardinal_direction dir)const;
  // Equivalent to operator+, except allowing you to specify the amount of realization needed.
  template<cardinal_direction Dir> tile_location get_neighbor(level_of_tile_realization_needed realineeded)const;
  
  tile_location get_neighbor_by_variable(cardinal_direction dir, level_of_tile_realization_needed realineeded)const;
  //tile_location operator-(cardinal_direction dir)const { return (*this)+(-dir); }
  bool operator==(tile_location const& other)const { return v == other.v; }
  bool operator!=(tile_location const& other)const { return v != other.v; }
  tile const& stuff_at()const;
  vector3<tile_coordinate> const& coords()const { return v; }
private:
  friend tile& mutable_stuff_at(tile_location const& loc);
  friend tile_location trivial_invalid_location();
  friend class hacky_internals::worldblock; // No harm in doing this, because worldblock is by definition already hacky.
  
  // This constructor should only be used when you know exactly what worldblock it's in!!
  tile_location(vector3<tile_coordinate> v, hacky_internals::worldblock *wb):v(v),wb(wb){}
  
  vector3<tile_coordinate> v;
  hacky_internals::worldblock *wb; // invariant: nonnull
};

inline tile_location trivial_invalid_location() { return tile_location(vector3<tile_coordinate>(0,0,0), nullptr); }

namespace std {
  template<> struct hash<tile_location> {
    inline size_t operator()(tile_location const& l) const {
      return hash<vector3<tile_coordinate> >()(l.coords());
    }
  };
}

inline std::array<tile_location, num_cardinal_directions> get_all_neighbors(tile_location const& loc, level_of_tile_realization_needed realineeded = FULL_REALIZATION) {
  return std::array<tile_location, num_cardinal_directions>({{
<<<<<<< HEAD
    loc.get_neighbor(cardinal_directions[0], realineeded),
    loc.get_neighbor(cardinal_directions[1], realineeded),
    loc.get_neighbor(cardinal_directions[2], realineeded),
    loc.get_neighbor(cardinal_directions[3], realineeded),
    loc.get_neighbor(cardinal_directions[4], realineeded),
    loc.get_neighbor(cardinal_directions[5], realineeded)
  }});
}

=======
    loc.get_neighbor<0>(realineeded),
    loc.get_neighbor<1>(realineeded),
    loc.get_neighbor<2>(realineeded),
    loc.get_neighbor<3>(realineeded),
    loc.get_neighbor<4>(realineeded),
    loc.get_neighbor<5>(realineeded)
  }});
}

inline std::array<tile_location, num_cardinal_directions> get_perpendicular_neighbors(tile_location const& loc, cardinal_direction dir, level_of_tile_realization_needed realineeded = FULL_REALIZATION) {
  return std::array<tile_location, num_cardinal_directions>({{
    cardinal_directions_are_perpendicular(dir, 0) ? loc.get_neighbor<0>(realineeded) : trivial_invalid_location(),
    cardinal_directions_are_perpendicular(dir, 1) ? loc.get_neighbor<1>(realineeded) : trivial_invalid_location(),
    cardinal_directions_are_perpendicular(dir, 2) ? loc.get_neighbor<2>(realineeded) : trivial_invalid_location(),
    cardinal_directions_are_perpendicular(dir, 3) ? loc.get_neighbor<3>(realineeded) : trivial_invalid_location(),
    cardinal_directions_are_perpendicular(dir, 4) ? loc.get_neighbor<4>(realineeded) : trivial_invalid_location(),
    cardinal_directions_are_perpendicular(dir, 5) ? loc.get_neighbor<5>(realineeded) : trivial_invalid_location(),
  }});
}

/*
Nobody actually cares to learn what all the 2diagonals are without knowing the directions.
This stands as a reminder of what we could do, anyway.

inline std::array<tile_location, 12> get_all_2diagonals(std::array<tile_location, num_cardinal_directions>& neighbors) {
  return std::array<tile_location, 12>({{
    neighbors[zplus ].get_neighbor<xplus >(realineeded),
    neighbors[zplus ].get_neighbor<yplus >(realineeded),
    neighbors[zplus ].get_neighbor<xminus>(realineeded),
    neighbors[zplus ].get_neighbor<yminus>(realineeded),
    neighbors[zminus].get_neighbor<xplus >(realineeded),
    neighbors[zminus].get_neighbor<yplus >(realineeded),
    neighbors[zminus].get_neighbor<xminus>(realineeded),
    neighbors[zminus].get_neighbor<yminus>(realineeded),
    neighbors[xplus ].get_neighbor<yplus >(realineeded),
    neighbors[xplus ].get_neighbor<yminus>(realineeded),
    neighbors[xminus].get_neighbor<yplus >(realineeded),
    neighbors[xminus].get_neighbor<yminus>(realineeded)
  }});
}*/
>>>>>>> 3de293fe

typedef uint64_t object_identifier;
const object_identifier NO_OBJECT = 0;

struct object_or_tile_identifier {
  object_or_tile_identifier():data(NO_OBJECT){}
  object_or_tile_identifier(tile_location const& loc):data(loc){}
  object_or_tile_identifier(object_identifier id):data(id){}
  tile_location const* get_tile_location()const { return boost::get<tile_location>(&data); }
  object_identifier const* get_object_identifier()const { return boost::get<object_identifier>(&data); }
  size_t hash()const {
    struct hash_visitor : public boost::static_visitor<size_t>
    {
      size_t operator()(tile_location const& i) const {
        return std::hash<tile_location>()(i);
      }
    
      size_t operator()(object_identifier i) const {
        return std::hash<object_identifier>()(i);
      }
    };
    return boost::apply_visitor( hash_visitor(), data );
  }
  bool operator==(object_or_tile_identifier const& other)const { return data == other.data; }
  bool operator==(object_identifier const& other)const {
    if (object_identifier const* foo = get_object_identifier()) { return *foo == other; }
    else return false;
  }
  bool operator==(tile_location const& other)const {
    if (tile_location const* foo = get_tile_location()) { return *foo == other; }
    else return false;
  }
  bool operator!=(object_identifier const& other)const { return !(*this == other); }
  bool operator!=(tile_location const& other)const { return !(*this == other); }
private:
  boost::variant<tile_location, object_identifier> data;
};

namespace std {
  template<> struct hash<object_or_tile_identifier> {
    inline size_t operator()(object_or_tile_identifier const& id) const {
      return id.hash();
    }
  };
}
class object {
public:
  virtual shape get_initial_personal_space_shape()const = 0;
  virtual shape get_initial_detail_shape()const = 0;
  /*
private:
  virtual void this_virtual_function_makes_this_class_virtual_which_we_need_in_order_to_dynamic_cast_it(){};*/
};

class mobile_object : virtual public object {
public:
  //virtual void move_due_to_velocity() = 0;

  mobile_object():velocity(0,0,0){}
  mobile_object(vector3<fine_scalar>):velocity(velocity){}
  vector3<fine_scalar> velocity;
};

class tile_aligned_object : virtual public object {
public:
  
};

class autonomous_object : virtual public object {
public:
  virtual void update(world &w, object_identifier my_id) = 0;
};


class world_collision_detector {
private:
  typedef bbox_collision_detector<object_or_tile_identifier, 64, 3> internal_t;
  typedef internal_t::generalized_object_collection_handler igoch;
  typedef internal_t::bounding_box ibb;
  static ibb convert_bb(bounding_box const& bb) {
    caller_correct_if(bb.is_anywhere, "Trying to pass nowhere-bounds to bbox_collision_detector, which has no such concept");
    ibb b;
    b.min[0] = bb.min.x;
    b.min[1] = bb.min.y;
    b.min[2] = bb.min.z;
    b.size[0] = bb.max.x + 1 - bb.min.x;
    b.size[1] = bb.max.y + 1 - bb.min.y;
    b.size[2] = bb.max.z + 1 - bb.min.z;
    return b;
  }
  static bounding_box convert_bb(ibb const& b) {
    bounding_box bb;
    bb.min.x = b.min[0];
    bb.min.y = b.min[1];
    bb.min.z = b.min[2];
    bb.max.x = b.size[0] - 1 + b.min[0];
    bb.max.y = b.size[1] - 1 + b.min[1];
    bb.max.z = b.size[2] - 1 + b.min[2];
    bb.is_anywhere = true;
    return bb;
  }
public:
  world_collision_detector(){}
  
  void get_objects_overlapping(unordered_set<object_or_tile_identifier>& results, bounding_box const& bb)const {
    detector.get_objects_overlapping(results, convert_bb(bb));
  }
  
  void insert(object_or_tile_identifier id, bounding_box const& bb) {
    detector.insert(id, convert_bb(bb));
  }
  bool erase(object_or_tile_identifier id) {
    return detector.erase(id);
  }
  bool exists(object_or_tile_identifier id)const {
    return detector.exists(id);
  }
  // Returns bounding_box() (i.e. !is_anywhere) iff the id isn't in the detector.
  bounding_box find_bounding_box(object_or_tile_identifier id)const {
    const ibb* bb = detector.find_bounding_box(id);
    if(bb) return convert_bb(*bb);
    else return bounding_box();
  }
  
  class generalized_object_collection_handler {
  public:
    generalized_object_collection_handler():intermediary_(this){}
    virtual void handle_new_find(object_or_tile_identifier) {}
    virtual bool should_be_considered__static(bounding_box const&)const { return true; }
    virtual bool should_be_considered__dynamic(bounding_box const&)const { return true; }
    virtual bool bbox_ordering(bounding_box const& bb1, bounding_box const& bb2)const { return bb1.min < bb2.min; }
    virtual bool done()const { return false; }
    unordered_set<object_or_tile_identifier> const& get_found_objects()const { return intermediary_.get_found_objects(); }
  private:
    friend class world_collision_detector;
    struct impl_ : public igoch {
      world_collision_detector::generalized_object_collection_handler *outer;
      impl_(world_collision_detector::generalized_object_collection_handler *outer):outer(outer){}
      void handle_new_find(object_or_tile_identifier id) { outer->handle_new_find(id); }
      bool should_be_considered__static(ibb const& bb)const { return outer->should_be_considered__static(convert_bb(bb)); }
      bool should_be_considered__dynamic(ibb const& bb)const { return outer->should_be_considered__dynamic(convert_bb(bb)); }
      bool bbox_ordering(ibb const& bb1, ibb const& bb2)const { return outer->bbox_ordering(convert_bb(bb1), convert_bb(bb2)); }
      bool done()const { return outer->done(); }
    };
    impl_ intermediary_;
  };
  
  void get_objects_generalized(generalized_object_collection_handler *handler)const {
    detector.get_objects_generalized(&handler->intermediary_);
  }
  
private:
  internal_t detector;
};


namespace hacky_internals {
  const int worldblock_dimension_exp = 4;
  typedef int worldblock_dimension_type;
  const worldblock_dimension_type worldblock_dimension = (1 << worldblock_dimension_exp);

  class worldblock {
public:
    worldblock():neighbors(nullptr),w(nullptr),current_tile_realization(COMPLETELY_IMAGINARY),is_busy_realizing(false){}
    worldblock& ensure_realization(level_of_tile_realization_needed realineeded, world *w_ = nullptr, vector3<tile_coordinate> global_position_ = vector3<tile_coordinate>(0,0,0));
  
    // Only to be used in tile_location::stuff_at():
    tile& get_tile(vector3<tile_coordinate> global_coords);
  
    // Only to be used in tile_location::get_neighbor:
    template<cardinal_direction Dir> bool crossed_boundary(tile_coordinate new_coord);
    template<cardinal_direction Dir> tile_location get_neighboring_loc(vector3<tile_coordinate> const& old_coords, level_of_tile_realization_needed realineeded);
  
    template<cardinal_direction Dir> tile_location get_loc_across_boundary(vector3<tile_coordinate> const& new_coords, level_of_tile_realization_needed realineeded);
    tile_location get_loc_guaranteed_to_be_in_this_block(vector3<tile_coordinate> coords);
private:
    std::array<std::array<std::array<tile, worldblock_dimension>, worldblock_dimension>, worldblock_dimension> tiles;
    value_for_each_cardinal_direction<worldblock*> neighbors;
    vector3<tile_coordinate> global_position; // the lowest x, y, and z among elements in this worldblock
    world *w;
    level_of_tile_realization_needed current_tile_realization;
    bool is_busy_realizing;
  };
}
template<cardinal_direction Dir> tile_location tile_location::get_neighbor(level_of_tile_realization_needed realineeded)const {
  return wb->get_neighboring_loc<Dir>(v, realineeded);
}

class world_building_gun {
public:
  world_building_gun(world* w, tile_bounding_box bounds):w(w),bounds(bounds){}
  void operator()(tile_contents new_contents, vector3<tile_coordinate> locv);
private:
  world* w;
  tile_bounding_box bounds;
};


class literally_random_access_removable_tiles_by_height {
public:
  typedef map<tile_coordinate, literally_random_access_removable_stuff<tile_location>> map_t;
  
  tile_location get_and_erase_random_from_the_top();
  tile_location get_and_erase_random_from_the_bottom();
  bool erase(tile_location const& loc);
  void insert(tile_location const& loc);
  bool any_above(tile_coordinate height)const;
  bool any_below(tile_coordinate height)const;
  
  map_t const& as_map()const { return data; }
private:
  map_t data;
};


typedef uint64_t water_tile_count;
typedef uint64_t water_group_identifier;
const water_group_identifier NO_WATER_GROUP = 0;

typedef unordered_map<tile_location, active_fluid_tile_info> active_fluids_t;

struct persistent_water_group_info {
  literally_random_access_removable_tiles_by_height suckable_tiles_by_height;
  literally_random_access_removable_tiles_by_height pushable_tiles_by_height;
  map<tile_coordinate, water_tile_count> num_tiles_by_height;
  unordered_set<tile_location> surface_tiles;
  
  mutable map<tile_coordinate, fine_scalar> pressure_caches;
  mutable map<tile_coordinate, water_tile_count> width_of_widest_level_so_far_caches;
  
  //bool is_infinite;
  //tile_coordinate infinite_ocean_height;
  
  void recompute_num_tiles_by_height_from_surface_tiles(world const& w);
  fine_scalar get_pressure_at_height(tile_coordinate height)const;
  
  tile_location get_and_erase_random_pushable_tile_below_weighted_by_pressure(tile_coordinate height);
  
  bool mark_tile_as_suckable_and_return_true_if_it_is_immediately_sucked_away(world &w, tile_location const& loc, active_fluids_t &active_fluids);
  bool mark_tile_as_pushable_and_return_true_if_it_is_immediately_pushed_into(world &w, tile_location const& loc, active_fluids_t &active_fluids);
};

typedef std::function<void (world_building_gun, tile_bounding_box)> worldgen_function_t;
typedef unordered_map<object_identifier, shape> object_shapes_t;
typedef unordered_map<water_group_identifier, persistent_water_group_info> persistent_water_groups_t;
typedef unordered_map<tile_location, water_group_identifier> water_groups_by_location_t;
template<typename ObjectSubtype>
struct objects_map {
  typedef unordered_map<object_identifier, shared_ptr<ObjectSubtype>> type;
};



struct tile_compare_xyz { bool operator()(tile_location const& i, tile_location const& j)const; };
struct tile_compare_yzx { bool operator()(tile_location const& i, tile_location const& j)const; };
struct tile_compare_zxy { bool operator()(tile_location const& i, tile_location const& j)const; };

// We could easily keep lists of boundary tiles in all three dimensions
// (Just uncomment the six commented lines below.)
// The only reason we don't is because there's no need for any of the others right now.
// (And it would take that much extra space (proportional to the that-dimension surface area)
//   and time (proportional to how much the groupable-water landscape changes)).
struct groupable_water_dimensional_boundaries_TODO_name_this_better_t {
  set<tile_location, tile_compare_yzx> x_boundary_groupable_water_tiles;
  //set<tile_location, tile_compare_zxy> y_boundary_groupable_water_tiles;
  //set<tile_location, tile_compare_xyz> z_boundary_groupable_water_tiles;
  void handle_tile_insertion(tile_location const& loc) {
    handle_tile_insertion_in_dimension<tile_compare_yzx, xplus>(x_boundary_groupable_water_tiles, loc);
  //  handle_tile_insertion_in_dimension(y_boundary_groupable_water_tiles, loc, cdir_yplus);
  //  handle_tile_insertion_in_dimension(z_boundary_groupable_water_tiles, loc, cdir_zplus);
  }
  void handle_tile_removal(tile_location const& loc) {
    handle_tile_removal_in_dimension<tile_compare_yzx, xplus>(x_boundary_groupable_water_tiles, loc);
  //  handle_tile_removal_in_dimension(y_boundary_groupable_water_tiles, loc, cdir_yplus);
  //  handle_tile_removal_in_dimension(z_boundary_groupable_water_tiles, loc, cdir_zplus);
  }
private:
  template <typename Compare, cardinal_direction Dir>
  static void handle_tile_removal_in_dimension(set<tile_location, Compare> &boundary_tiles_set, tile_location const& loc) {
    // This tile is no longer groupable at all, so it can't be a boundary tile
    boundary_tiles_set.erase(loc);
    
    // If there are groupable tiles next to us, they must now be boundary tiles,
    // because our deletion exposed them
    const tile_location further_in_positive_direction_loc = loc.get_neighbor<Dir                     >(CONTENTS_ONLY);
    const tile_location further_in_negative_direction_loc = loc.get_neighbor<cdir_info<Dir>::opposite>(CONTENTS_ONLY);
    if (further_in_positive_direction_loc.stuff_at().contents() == GROUPABLE_WATER) {
      boundary_tiles_set.insert(further_in_positive_direction_loc);
    }
    if (further_in_negative_direction_loc.stuff_at().contents() == GROUPABLE_WATER) {
      boundary_tiles_set.insert(further_in_negative_direction_loc);
    }
  }
  template <typename Compare, cardinal_direction Dir>
  static void handle_tile_insertion_in_dimension(set<tile_location, Compare> &boundary_tiles_set, tile_location const& loc) {
    // We *may* have removed boundaries in either direction, and we *may* now be a boundary tile ourselves.
    const tile_location further_in_positive_direction_loc = loc.get_neighbor<Dir                     >(CONTENTS_ONLY);
    const tile_location further_in_negative_direction_loc = loc.get_neighbor<cdir_info<Dir>::opposite>(CONTENTS_ONLY);
    bool we_are_boundary_tile = false;
    if (further_in_positive_direction_loc.stuff_at().contents() == GROUPABLE_WATER) {
      if (further_in_positive_direction_loc.get_neighbor<Dir                     >(CONTENTS_ONLY).stuff_at().contents() == GROUPABLE_WATER) {
        boundary_tiles_set.erase(further_in_positive_direction_loc);
      }
    }
    else we_are_boundary_tile = true;
    if (further_in_negative_direction_loc.stuff_at().contents() == GROUPABLE_WATER) {
      if (further_in_negative_direction_loc.get_neighbor<cdir_info<Dir>::opposite>(CONTENTS_ONLY).stuff_at().contents() == GROUPABLE_WATER) {
        boundary_tiles_set.erase(further_in_negative_direction_loc);
      }
    }
    else we_are_boundary_tile = true;
    
    if (we_are_boundary_tile) boundary_tiles_set.insert(loc);
  }
};

class world {
public:
  world(worldgen_function_t f):next_water_group_identifier(1),next_object_identifier(1),worldgen_function(f){}
  
  void update_moving_objects();
  void update_fluids();

  inline void update() {
    laser_sfxes.clear();
    update_fluids();
    for (auto &obj : autonomously_active_objects) obj.second->update(*this, obj.first);
    update_moving_objects();
  }
  
  // Right now this is just a hack to expose the velocity to the display.
  active_fluid_tile_info const* get_active_fluid_info(tile_location const& loc)const { return find_as_pointer(active_fluids, loc); }
  // I *think* this pointer is valid as long as the shared_ptr exists
  shared_ptr<object>* get_object(object_identifier id) { return find_as_pointer(objects, id); }
  /*boost::iterator_range<mobile_objects_map<mobile_object>::iterator> mobile_objects_range() {
    return boost::make_iterator_range(mobile_objects.begin(), mobile_objects.end());
  }*/
  boost::iterator_range<objects_map<mobile_object>::type::iterator> moving_objects_range() {
    return boost::make_iterator_range(moving_objects.begin(), moving_objects.end());
  }
  
  tile_location make_tile_location(vector3<tile_coordinate> const& coords, level_of_tile_realization_needed realineeded);
  
  void collect_things_exposed_to_collision_intersecting(unordered_set<object_or_tile_identifier> &results, bounding_box const& bounds) {
    ensure_realization_of_space(convert_to_smallest_superset_at_tile_resolution(bounds), FULL_REALIZATION);
    things_exposed_to_collision.get_objects_overlapping(results, bounds);
  }
  void collect_things_exposed_to_collision_intersecting(unordered_set<object_or_tile_identifier> &results, tile_bounding_box const& bounds) {
    ensure_realization_of_space(bounds, FULL_REALIZATION);
    things_exposed_to_collision.get_objects_overlapping(results, convert_to_fine_units(bounds));
  }
  
  // old_substance_type doesn't actually do anything except give an assertion.
  // However, it's imperative that your code not accidentally overwrite a cool
  // type of substance that you weren't considering, so the assertion is built
  // into the function call to make sure that you use it.
  void replace_substance(
     tile_location const& loc,
     tile_contents old_substance_type,
     tile_contents new_substance_type);
  
  object_identifier try_create_object(shared_ptr<object> obj) {
    // TODO: fail (and return NO_OBJECT) if there's something in the way
    object_identifier id = next_object_identifier++;
    objects.insert(make_pair(id, obj));
    bounding_box b; // TODO: in mobile_objects.cpp, include detail_shape in at least the final box left in the ztree
    object_personal_space_shapes[id] = obj->get_initial_personal_space_shape();
    b.combine_with(object_personal_space_shapes[id].bounds());
    object_detail_shapes[id] = obj->get_initial_detail_shape();
    b.combine_with(object_detail_shapes[id].bounds());
    things_exposed_to_collision.insert(id, b);
    if(shared_ptr<mobile_object> m = boost::dynamic_pointer_cast<mobile_object>(obj)) {
      moving_objects.insert(make_pair(id, m));
    }
    // TODO: don't do this if you're in the middle of updating autonomous objects
    if(shared_ptr<autonomous_object> m = boost::dynamic_pointer_cast<autonomous_object>(obj)) {
      autonomously_active_objects.insert(make_pair(id, m));
    }
    return id;
  }
  
  // If objects overlap with the new position, returns their IDs. If not, changes the shape and returns an empty set.
  //unordered_set<object_or_tile_identifier> try_to_change_personal_space_shape(object_identifier id, shape const& new_shape);
  // Objects can't fail to change their detail shape, but it may cause effects (like blocking a laser beam)
  //void change_detail_shape(object_identifier id, shape const& new_shape);
  
  void add_laser_sfx(vector3<fine_scalar> laser_source, vector3<fine_scalar> laser_delta) {
    laser_sfxes.push_back(make_pair(laser_source, laser_delta));
  }
  std::vector<std::pair<vector3<fine_scalar>, vector3<fine_scalar>>> laser_sfxes;

  // TODO: Either
  // 1) split this function into a personal_space version and a detail version, or
  // 2) make it explicit that it's the bounding box including both (that's what it is currently, or at least what it SHOULD be currently), or
  // 3) remove it / come up with something different to replace it with
  bounding_box get_bounding_box_of_object_or_tile(object_or_tile_identifier id)const;
  shape get_personal_space_shape_of_object_or_tile(object_or_tile_identifier id)const;
  shape get_detail_shape_of_object_or_tile(object_or_tile_identifier id)const;
  
  objects_map<object>::type const& get_objects()const { return objects; }
  object_shapes_t const& get_object_personal_space_shapes()const { return object_personal_space_shapes; }
  object_shapes_t const& get_object_detail_shapes()const { return object_detail_shapes; }
  
  water_group_identifier get_water_group_id_by_grouped_tile(tile_location const& loc)const;
  persistent_water_group_info const& get_water_group_by_grouped_tile(tile_location const& loc)const;
  persistent_water_groups_t const& get_persistent_water_groups()const { return persistent_water_groups; }
  world_collision_detector const& get_things_exposed_to_collision()const { return things_exposed_to_collision; }
  
  groupable_water_dimensional_boundaries_TODO_name_this_better_t const& get_groupable_water_dimensional_boundaries_TODO_name_this_better()const { return groupable_water_dimensional_boundaries_TODO_name_this_better;}
private:
  friend class world_building_gun;
  friend class hacky_internals::worldblock; // No harm in doing this, because worldblock is by definition already hacky.
  
  // This map uses the same coordinates as worldblock::global_position - i.e. worldblocks' coordinates are multiples of worldblock_dimension, and it is an error to give a coordinate that's not.
  unordered_map<vector3<tile_coordinate>, hacky_internals::worldblock> blocks; 

  water_group_identifier next_water_group_identifier;
  water_groups_by_location_t water_groups_by_surface_tile;
  persistent_water_groups_t persistent_water_groups;
  groupable_water_dimensional_boundaries_TODO_name_this_better_t groupable_water_dimensional_boundaries_TODO_name_this_better;
  active_fluids_t active_fluids;
  
  objects_map<object>::type objects;
  objects_map<mobile_object>::type moving_objects;
  objects_map<autonomous_object>::type autonomously_active_objects;
  
  object_identifier next_object_identifier;
  vector<shared_ptr<object>> objects_to_add;
  object_shapes_t object_personal_space_shapes;
  object_shapes_t object_detail_shapes;
  
  // This currently means all mobile objects, all water, and surface rock tiles. TODO I haven't actually implemented restricting to sufface rock yet
  world_collision_detector things_exposed_to_collision;
  
  // Worldgen functions TODO describe them
  worldgen_function_t worldgen_function;
  
  
  hacky_internals::worldblock* ensure_realization_of_and_get_worldblock(vector3<tile_coordinate> position, level_of_tile_realization_needed realineeded);
  void ensure_realization_of_space(tile_bounding_box space, level_of_tile_realization_needed realineeded);
  
  // Used only by world_building_gun
  void initialize_tile_contents(tile_location const& loc, tile_contents contents);
  // Used only in the worldblock stuff
  void initialize_tile_local_caches(tile_location const& loc);
  void initialize_tile_water_group_caches(tile_location const& loc);
};

class robot : public mobile_object, public autonomous_object {
public:
  robot(vector3<fine_scalar> location, vector3<fine_scalar> facing):location(location),facing(facing){}
  
  virtual shape get_initial_personal_space_shape()const;
  virtual shape get_initial_detail_shape()const;
  
  virtual void update(world &w, object_identifier my_id);
  vector3<fine_scalar> get_facing()const { return facing; }
private:
  vector3<fine_scalar> location;
  vector3<fine_scalar> facing;
};

class laser_emitter : public mobile_object, public autonomous_object {
public:
  laser_emitter(vector3<fine_scalar> location, vector3<fine_scalar> facing):location(location),facing(facing){}
  
  virtual shape get_initial_personal_space_shape()const;
  virtual shape get_initial_detail_shape()const;
  
  virtual void update(world &w, object_identifier id);
private:
  vector3<fine_scalar> location;
  vector3<fine_scalar> facing;
};

#endif
<|MERGE_RESOLUTION|>--- conflicted
+++ resolved
@@ -312,17 +312,6 @@
 
 inline std::array<tile_location, num_cardinal_directions> get_all_neighbors(tile_location const& loc, level_of_tile_realization_needed realineeded = FULL_REALIZATION) {
   return std::array<tile_location, num_cardinal_directions>({{
-<<<<<<< HEAD
-    loc.get_neighbor(cardinal_directions[0], realineeded),
-    loc.get_neighbor(cardinal_directions[1], realineeded),
-    loc.get_neighbor(cardinal_directions[2], realineeded),
-    loc.get_neighbor(cardinal_directions[3], realineeded),
-    loc.get_neighbor(cardinal_directions[4], realineeded),
-    loc.get_neighbor(cardinal_directions[5], realineeded)
-  }});
-}
-
-=======
     loc.get_neighbor<0>(realineeded),
     loc.get_neighbor<1>(realineeded),
     loc.get_neighbor<2>(realineeded),
@@ -363,7 +352,6 @@
     neighbors[xminus].get_neighbor<yminus>(realineeded)
   }});
 }*/
->>>>>>> 3de293fe
 
 typedef uint64_t object_identifier;
 const object_identifier NO_OBJECT = 0;
