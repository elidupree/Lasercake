--- conflicted
+++ resolved
@@ -189,9 +189,11 @@
     vector<vertex_entry> free_water;
     vector<vertex_entry> velocity;
     vector<vertex_entry> progress;
-    //vector<vertex_entry> inactive_marker;
+    vector<vertex_entry> inactive_marker;
     vector<vertex_entry> laserbeam;
     vector<vertex_entry> object;
+    vector<vertex_entry> pushable_marker;
+    vector<vertex_entry> suckable_marker;
 };
 
 const vector3<fine_scalar> wc = lower_bound_in_fine_units(world_center_coords);
@@ -324,16 +326,6 @@
         (globallocal_view_dist / 2) + (globallocal_view_dist / 4) * std::sin((double)frame / 60.0)
       );
     }
-<<<<<<< HEAD
-=======
-    vector<vertex_entry> velocity_vertices;
-    vector<vertex_entry> progress_vertices;
-    vector<vertex_entry> inactive_marker_vertices;
-    vector<vertex_entry> laserbeam_vertices;
-    vector<vertex_entry> object_vertices;
-    vector<vertex_entry> pushable_marker_vertices;
-    vector<vertex_entry> suckable_marker_vertices;
->>>>>>> b91acfc0
     
     unordered_set<object_or_tile_identifier> tiles_to_draw;
     /*w.collect_things_exposed_to_collision_intersecting(tiles_to_draw, tile_bounding_box(
@@ -351,19 +343,25 @@
       for (auto const& foo : g.suckable_tiles_by_height.as_map()) {
         for(auto const& bar : foo.second.as_unordered_set()) {
           vector3<GLfloat> locv = convert_coordinates_to_GL(view_loc, lower_bound_in_fine_units(bar.coords()));
-          push_vertex(suckable_marker_vertices, locv.x + 0.5, locv.y + 0.5, locv.z + 0.15);
+          vertices_t& vertices = verticeses[
+            tile_manhattan_distance_to_bounding_box_rounding_down(fine_bounding_box_of_tile(bar.coords()), view_loc)
+          ];
+          push_vertex(vertices.suckable_marker, locv.x + 0.5, locv.y + 0.5, locv.z + 0.15);
         }
       }
       for (auto const& foo : g.pushable_tiles_by_height.as_map()) {
         for(auto const& bar : foo.second.as_unordered_set()) {
           vector3<GLfloat> locv = convert_coordinates_to_GL(view_loc, lower_bound_in_fine_units(bar.coords()));
-          push_vertex(pushable_marker_vertices, locv.x + 0.5, locv.y + 0.5, locv.z + 0.15);
+          vertices_t& vertices = verticeses[
+            tile_manhattan_distance_to_bounding_box_rounding_down(fine_bounding_box_of_tile(bar.coords()), view_loc)
+          ];
+          push_vertex(vertices.pushable_marker, locv.x + 0.5, locv.y + 0.5, locv.z + 0.15);
         }
       }
     }
     
     for (auto p : w.laser_sfxes) {
-      vertices_t& vertices = verticeses[0];
+      vertices_t& vertices = verticeses[0]; //TODO choose better
       vector3<GLfloat> locv = convert_coordinates_to_GL(view_loc, p.first);
       vector3<GLfloat> locv2 = convert_coordinates_to_GL(view_loc, p.first + p.second);
       //std::cerr << locv.x << " !l " << locv.y << " !l " << locv.z << "\n";
@@ -419,15 +417,9 @@
       
       vector<vertex_entry> *vect;
       
-<<<<<<< HEAD
-           if(t.contents() == ROCK) vect = &        vertices.rock;
-      else if(t.is_sticky_water() ) vect = &vertices.sticky_water;
-      else if(t.is_free_water  () ) vect = &  vertices.free_water;
-=======
-           if(t.contents() == ROCK) vect = &        rock_vertices;
-      else if(t.contents() == GROUPABLE_WATER) vect = &sticky_water_vertices;
-      else if(t.contents() == UNGROUPABLE_WATER) vect = &  free_water_vertices;
->>>>>>> b91acfc0
+           if(t.contents() == ROCK             ) vect = &vertices.rock;
+      else if(t.contents() == GROUPABLE_WATER  ) vect = &vertices.sticky_water;
+      else if(t.contents() == UNGROUPABLE_WATER) vect = &vertices.free_water;
       else assert(false);
       
       {
@@ -479,45 +471,29 @@
       push_vertex(*vect, locv.x + 1, locv.y + 1, locv.z + 0.5);
       push_vertex(*vect, locv.x,     locv.y + 1, locv.z + 0.5);*/
       
-<<<<<<< HEAD
-      if (t.contents() == WATER) {
-        if (water_movement_info *water = w.get_active_water_tile(loc)) {
+      if (is_fluid(t.contents())) {
+        if (active_fluid_tile_info const* fluid = w.get_active_fluid_info(loc)) {
           push_vertex(vertices.velocity, locv.x+0.5, locv.y+0.5, locv.z + 0.1);
           push_vertex(vertices.velocity,
-              locv.x + 0.5 + ((GLfloat)water->velocity.x / (tile_width)),
-              locv.y + 0.5 + ((GLfloat)water->velocity.y / (tile_width)),
-              locv.z + 0.1 + ((GLfloat)water->velocity.z / (tile_width)));
-=======
-      if (is_fluid(t.contents())) {
-        if (active_fluid_tile_info const* fluid = w.get_active_fluid_info(loc)) {
-          push_vertex(velocity_vertices, locv.x+0.5, locv.y+0.5, locv.z + 0.1);
-          push_vertex(velocity_vertices,
               locv.x + 0.5 + ((GLfloat)fluid->velocity.x / (tile_width)),
               locv.y + 0.5 + ((GLfloat)fluid->velocity.y / (tile_width)),
               locv.z + 0.1 + ((GLfloat)fluid->velocity.z / (tile_width)));
->>>>>>> b91acfc0
           
           for (EACH_CARDINAL_DIRECTION(dir)) {
             const sub_tile_distance prog = fluid->progress[dir];
             if (prog > 0) {
               vector3<GLfloat> directed_prog = (vector3<GLfloat>(dir.v) * prog) / progress_necessary(dir);
 
-<<<<<<< HEAD
-              push_vertex(vertices.progress, locv.x + 0.5, locv.y + 0.5, locv.z + 0.1);
+              push_vertex(vertices.progress, locv.x + 0.51, locv.y + 0.5, locv.z + 0.1);
               push_vertex(vertices.progress,
-                  locv.x + 0.5 + directed_prog.x,
-=======
-              push_vertex(progress_vertices, locv.x + 0.51, locv.y + 0.5, locv.z + 0.1);
-              push_vertex(progress_vertices,
                   locv.x + 0.51 + directed_prog.x,
->>>>>>> b91acfc0
                   locv.y + 0.5 + directed_prog.y,
                   locv.z + 0.1 + directed_prog.z);
             }
           }
         }
         else {
-          push_vertex(inactive_marker_vertices, locv.x + 0.5, locv.y + 0.5, locv.z + 0.1);
+          push_vertex(vertices.inactive_marker, locv.x + 0.5, locv.y + 0.5, locv.z + 0.1);
         }
       }
      }
@@ -534,7 +510,6 @@
     gluLookAt(0,0,0, facing.x,facing.y,facing.z, 0,0,1);
     
     glEnableClientState(GL_VERTEX_ARRAY);
-<<<<<<< HEAD
 
     for(size_t i = verticeses.size()-1; i != size_t(-1); --i) {
       vertices_t& vertices = verticeses[i];
@@ -570,12 +545,12 @@
         glVertexPointer(3, GL_FLOAT, 0, &vertices.progress[0]);
         glDrawArrays(GL_LINES, 0, vertices.progress.size());
       }
-      /*if(vertices.inactive_marker.size()) {
+      if(vertices.inactive_marker.size()) {
         glColor4f(0.0, 0.0, 0.0, 0.5);
         glPointSize(3);
         glVertexPointer(3, GL_FLOAT, 0, &vertices.inactive_marker[0]);
         glDrawArrays(GL_POINTS, 0, vertices.inactive_marker.size());
-      }*/
+      }
       if(vertices.laserbeam.size()) {
         glColor4f(0.0, 1.0, 0.0, 0.5);
         glVertexPointer(3, GL_FLOAT, 0, &vertices.laserbeam[0]);
@@ -592,63 +567,19 @@
         glVertexPointer(3, GL_FLOAT, 0, &vertices.object[0]);
         glDrawArrays(GL_LINES, 0, vertices.object.size());
       }
-    }
-=======
-    
-    /*glColor4f(0.2,0.4,0.0,1.0);
-    glVertexPointer(3, GL_FLOAT, 0, &ground_vertices[0]);
-    glDrawArrays(GL_QUADS, 0, ground_vertices.size());*/
-    
-    glColor4f(0.5,0.0,0.0,0.5);
-    glVertexPointer(3, GL_FLOAT, 0, &rock_vertices[0]);
-    glDrawArrays(GL_QUADS, 0, rock_vertices.size());
-    
-    glColor4f(0.0, 0.0, 1.0, 0.5);
-    glVertexPointer(3, GL_FLOAT, 0, &sticky_water_vertices[0]);
-    glDrawArrays(GL_QUADS, 0, sticky_water_vertices.size());
-    
-    glColor4f(0.4, 0.4, 1.0, 0.5);
-    glVertexPointer(3, GL_FLOAT, 0, &free_water_vertices[0]);
-    glDrawArrays(GL_QUADS, 0, free_water_vertices.size());
-    
-    glColor4f(0.0, 1.0, 0.0, 0.5);
-    glLineWidth(1);
-    glVertexPointer(3, GL_FLOAT, 0, &velocity_vertices[0]);
-    glDrawArrays(GL_LINES, 0, velocity_vertices.size());
-    
-    glColor4f(0.0, 0.0, 1.0, 0.5);
-    glVertexPointer(3, GL_FLOAT, 0, &progress_vertices[0]);
-    glDrawArrays(GL_LINES, 0, progress_vertices.size());
-    
-    glColor4f(0.0, 0.0, 0.0, 0.5);
-    glPointSize(3);
-    glVertexPointer(3, GL_FLOAT, 0, &inactive_marker_vertices[0]);
-    glDrawArrays(GL_POINTS, 0, inactive_marker_vertices.size());
-    
-    glColor4f(0.0, 1.0, 0.0, 0.5);
-    glVertexPointer(3, GL_FLOAT, 0, &laserbeam_vertices[0]);
-    glDrawArrays(GL_QUADS, 0, laserbeam_vertices.size());
-    
-    glColor4f(0.5,0.5,0.5,0.5);
-    glVertexPointer(3, GL_FLOAT, 0, &object_vertices[0]);
-    glDrawArrays(GL_QUADS, 0, object_vertices.size());
-    
-    glLineWidth(1);
-    glColor4f(1.0,1.0,1.0,0.5);
-    glVertexPointer(3, GL_FLOAT, 0, &object_vertices[0]);
-    glDrawArrays(GL_LINES, 0, object_vertices.size());
-    
-    glColor4f(1.0, 0.0, 1.0, 0.5);
-    glPointSize(3);
-    glVertexPointer(3, GL_FLOAT, 0, &suckable_marker_vertices[0]);
-    glDrawArrays(GL_POINTS, 0, suckable_marker_vertices.size());
-    
-    glColor4f(1.0, 0.5, 0.0, 0.5);
-    glPointSize(3);
-    glVertexPointer(3, GL_FLOAT, 0, &pushable_marker_vertices[0]);
-    glDrawArrays(GL_POINTS, 0, pushable_marker_vertices.size());
-    
->>>>>>> b91acfc0
+      if(vertices.suckable_marker.size()) {
+        glColor4f(1.0, 0.0, 1.0, 0.5);
+        glPointSize(3);
+        glVertexPointer(3, GL_FLOAT, 0, &vertices.suckable_marker[0]);
+        glDrawArrays(GL_POINTS, 0, vertices.suckable_marker.size());
+      }
+      if(vertices.pushable_marker.size()) {
+        glColor4f(1.0, 0.5, 0.0, 0.5);
+        glPointSize(3);
+        glVertexPointer(3, GL_FLOAT, 0, &vertices.pushable_marker[0]);
+        glDrawArrays(GL_POINTS, 0, vertices.pushable_marker.size());
+      }
+    }
     
     
     glFinish();	
