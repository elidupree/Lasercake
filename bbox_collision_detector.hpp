/*

    Copyright Eli Dupree and Isaac Dupree, 2011, 2012
    
    This file is part of Lasercake.

    Lasercake is free software: you can redistribute it and/or modify
    it under the terms of the GNU General Public License as published by
    the Free Software Foundation, either version 3 of the License, or
    (at your option) any later version.

    Lasercake is distributed in the hope that it will be useful,
    but WITHOUT ANY WARRANTY; without even the implied warranty of
    MERCHANTABILITY or FITNESS FOR A PARTICULAR PURPOSE.  See the
    GNU General Public License for more details.

    You should have received a copy of the GNU General Public License
    along with Lasercake.  If not, see <http://www.gnu.org/licenses/>.

*/

#ifndef LASERCAKE_BBOX_COLLISION_DETECTOR_HPP__
#define LASERCAKE_BBOX_COLLISION_DETECTOR_HPP__

#include <boost/integer.hpp>
#include <unordered_map>
#include <unordered_set>
#include <array>
#include <cassert>
#include <cstdlib>
#include <boost/scoped_ptr.hpp>

using std::unordered_map;
using std::unordered_set;

typedef size_t num_bits_type;
typedef size_t num_coordinates_type;

// ObjectIdentifier needs hash and == and to be freely copiable. So, ints will do, pointers will do...
// coordinate_bits should usually be 32 or 64. I don't know if it works for other values.
template<typename ObjectIdentifier, num_bits_type coordinate_bits, num_coordinates_type num_dimensions>
class bbox_collision_detector {
  static_assert(num_dimensions >= 0, "You can't make a space with negative dimensions!");
  static_assert(coordinate_bits >= 0, "You can't have an int type with negative bits!");
  friend class zbox_tester;

public:
  typedef typename boost::uint_t<coordinate_bits>::fast Coordinate;
  struct bounding_box {
    std::array<Coordinate, num_dimensions> min, size;
    bool overlaps(bounding_box const& other)const {
      for (num_coordinates_type i = 0; i < num_dimensions; ++i) {
        // this should correctly handle zboxes' "size=0" when all bits are ignored
        if (other.min[i] + (other.size[i] - 1) <       min[i]) return false;
        if (      min[i] + (      size[i] - 1) < other.min[i]) return false;
      }
      return true;
    }
  };
  
  bbox_collision_detector():objects_tree(nullptr){}
  bbox_collision_detector(bbox_collision_detector const& other) { *this = other; }
  bbox_collision_detector& operator=(bbox_collision_detector const& other) {
    bboxes_by_object = other.bboxes_by_object;
    if(other.objects_tree) objects_tree.reset(new ztree_node(*other.objects_tree));
    return *this;
  }
  
private:
  static const num_bits_type total_bits = coordinate_bits * num_dimensions;
  
  static Coordinate safe_left_shift_one(num_bits_type shift) {
    if (shift >= 8*sizeof(Coordinate)) return 0;
    return Coordinate(1) << shift; // TODO address the fact that this could put bits higher than the appropriate amount if coordinate_bits isn't the number of bits of the type
  }
  
  struct zbox {
    // We ensure that every bit except the ones specifically supposed to be on is off.
    std::array<Coordinate, num_dimensions> coords;
    std::array<Coordinate, num_dimensions> interleaved_bits;
    num_bits_type num_low_bits_ignored;
    
    zbox():num_low_bits_ignored(total_bits){ for (num_coordinates_type i = 0; i < num_dimensions; ++i) interleaved_bits[i] = 0; }
    
    bool subsumes(zbox const& other)const {
      if (other.num_low_bits_ignored > num_low_bits_ignored) return false;
      for (num_coordinates_type i = num_low_bits_ignored / coordinate_bits; i < num_dimensions; ++i) {
        Coordinate mask = ~Coordinate(0);
        if (i == num_low_bits_ignored / coordinate_bits) {
          mask &= ~(safe_left_shift_one(num_low_bits_ignored % coordinate_bits) - 1);
        }
        if ((interleaved_bits[i] & mask) != (other.interleaved_bits[i] & mask)) return false;
      }
      return true;
    }
    bool get_bit(num_bits_type bit)const {
      return interleaved_bits[bit / coordinate_bits] & safe_left_shift_one(bit % coordinate_bits);
    }
    num_bits_type num_bits_ignored_by_dimension(num_coordinates_type dim)const {
      return (num_low_bits_ignored + (num_dimensions - 1) - dim) / num_dimensions;
    }
    // note: gives "size=0" for max-sized things
    bounding_box get_bbox()const {
      bounding_box result;
      result.min = coords;
      for (num_coordinates_type i = 0; i < num_dimensions; ++i) {
        result.size[i] = safe_left_shift_one(num_bits_ignored_by_dimension(i));
      }
      return result;
    }
  };
  
  static int idx_of_highest_bit(Coordinate i) {
    int upper_bound = coordinate_bits;
    int lower_bound = -1;
    while(true) {
      int halfway_bit_idx = (upper_bound + lower_bound) >> 1;
      if (halfway_bit_idx == lower_bound) return lower_bound;
      
      if (i & ~(safe_left_shift_one(halfway_bit_idx) - 1)) lower_bound = halfway_bit_idx;
      else                                                 upper_bound = halfway_bit_idx;
    }
  }
  
  struct ztree_node;
  typedef boost::scoped_ptr<ztree_node> ztree_node_ptr;
  struct ztree_node {
    zbox here;
    ztree_node_ptr child0;
    ztree_node_ptr child1;
    unordered_set<ObjectIdentifier> objects_here;
    
    ztree_node(zbox box):here(box),child0(nullptr),child1(nullptr){}
    ztree_node(ztree_node const& other) { *this = other; }
    ztree_node& operator=(ztree_node const& other) {
      here = other.here;
      if(other.child0) child0.reset(new ztree_node(*other.child0));
      if(other.child1) child1.reset(new ztree_node(*other.child1));
      return *this;
    }
  };
  
  static zbox smallest_joint_parent(zbox zb1, zbox zb2) {
    zbox new_box;
    const num_bits_type max_ignored = std::max(zb1.num_low_bits_ignored, zb2.num_low_bits_ignored);
    for (int /* hack... TODO, should possibly be num_coordinates_type, but signed? */ i = num_dimensions - 1; i >= 0; --i) {
      int highest_bit_idx = idx_of_highest_bit(zb1.interleaved_bits[i] ^ zb2.interleaved_bits[i]);
      if ((highest_bit_idx+1 + i * coordinate_bits) < max_ignored) highest_bit_idx = max_ignored - i * coordinate_bits - 1;
      assert((zb1.interleaved_bits[i] & ~((safe_left_shift_one(highest_bit_idx+1)) - 1)) == (zb2.interleaved_bits[i] & ~((safe_left_shift_one(highest_bit_idx+1)) - 1)));
      new_box.interleaved_bits[i] = (zb1.interleaved_bits[i]) & (~((safe_left_shift_one(highest_bit_idx + 1)) - 1));
      if (highest_bit_idx >= 0) {
        new_box.num_low_bits_ignored = highest_bit_idx+1 + i * coordinate_bits;
        for (num_coordinates_type j = 0; j < num_dimensions; ++j) {
          assert(             (zb1.coords[j] & ~(safe_left_shift_one(new_box.num_bits_ignored_by_dimension(j)) - 1))
                           == (zb2.coords[j] & ~(safe_left_shift_one(new_box.num_bits_ignored_by_dimension(j)) - 1)));
          new_box.coords[j] = zb1.coords[j] & ~(safe_left_shift_one(new_box.num_bits_ignored_by_dimension(j)) - 1);
        }
        return new_box;
      }
    }
    new_box.num_low_bits_ignored = max_ignored;
    assert(zb1.coords == zb2.coords);
    new_box.coords = zb1.coords;
    return new_box;
  }
  
  static zbox box_from_coords(std::array<Coordinate, num_dimensions> const& coords, num_bits_type num_low_bits_ignored) {
    zbox result;
    result.num_low_bits_ignored = num_low_bits_ignored;
    for (num_coordinates_type i = 0; i < num_dimensions; ++i) {
      result.coords[i] = coords[i] & (~(safe_left_shift_one(result.num_bits_ignored_by_dimension(i)) - 1));
    }
    for (num_bits_type bit_within_interleaved_bits = num_low_bits_ignored;
                       bit_within_interleaved_bits < total_bits;
                     ++bit_within_interleaved_bits) {
      const num_bits_type bit_idx_within_coordinates = bit_within_interleaved_bits / num_dimensions;
      const num_coordinates_type which_coordinate    = bit_within_interleaved_bits % num_dimensions;
      const num_bits_type interleaved_bit_array_idx  = bit_within_interleaved_bits / coordinate_bits;
      const num_bits_type interleaved_bit_local_idx  = bit_within_interleaved_bits % coordinate_bits;
      assert(bit_idx_within_coordinates >= result.num_bits_ignored_by_dimension(which_coordinate));
      result.interleaved_bits[interleaved_bit_array_idx] |= ((coords[which_coordinate] >> bit_idx_within_coordinates) & 1) << interleaved_bit_local_idx;
    }
    return result;
  }
  
  static void insert_box(ztree_node_ptr& tree, ObjectIdentifier obj, zbox box) {
    if (!tree) {
      tree.reset(new ztree_node(box));
      tree->objects_here.insert(obj);
    }
    else {
      if (tree->here.subsumes(box)) {
        if (box.num_low_bits_ignored == tree->here.num_low_bits_ignored) {
          tree->objects_here.insert(obj);
        }
        else {
          if (box.get_bit(tree->here.num_low_bits_ignored - 1)) insert_box(tree->child1, obj, box);
          else                                                  insert_box(tree->child0, obj, box);
        }
      }
      else {
        ztree_node_ptr new_tree(new ztree_node(smallest_joint_parent(tree->here, box)));

        assert(new_tree->here.num_low_bits_ignored > tree->here.num_low_bits_ignored);
        assert(new_tree->here.subsumes(tree->here));
        assert(new_tree->here.subsumes(box));
<<<<<<< HEAD
        assert(box.subsumes(tree->here) || (tree->here.get_bit(new_tree->here.num_low_bits_ignored - 1) != box.get_bit(new_tree->here.num_low_bits_ignored - 1)));
        if (tree->here.get_bit(new_tree->here.num_low_bits_ignored - 1)) new_tree->child1 = tree;
        else                                                             new_tree->child0 = tree;
      
        tree = new_tree;
=======
        assert(tree->here.get_bit(new_tree->here.num_low_bits_ignored - 1) != box.get_bit(new_tree->here.num_low_bits_ignored - 1));

        if (tree->here.get_bit(new_tree->here.num_low_bits_ignored - 1)) tree.swap(new_tree->child1);
        else                                                             tree.swap(new_tree->child0);

        tree.swap(new_tree);
>>>>>>> 1c7572fa
        insert_box(tree, obj, box);
      }
    }
  }
  
  static void delete_object(ztree_node_ptr& tree, ObjectIdentifier obj, bounding_box const& bbox) {
    if (!tree) return;
    if (tree->here.get_bbox().overlaps(bbox)) {
      tree->objects_here.erase(obj);
      delete_object(tree->child0, obj, bbox);
      delete_object(tree->child1, obj, bbox);
      
      if (tree->objects_here.empty()) {
        if (tree->child0) {
          if (!tree->child1) {
            ztree_node_ptr dead_tree;
            dead_tree.swap(tree);
            dead_tree->child0.swap(tree);
          }
        }
        else {
          // old 'child1' a.k.a. new 'tree' could be null
          ztree_node_ptr dead_tree;
          dead_tree.swap(tree);
          dead_tree->child1.swap(tree);
        }
      }
    }
  }
  
  void zget_objects_overlapping(ztree_node const* tree, unordered_set<ObjectIdentifier>& results, bounding_box const& bbox)const {
    if (tree && tree->here.get_bbox().overlaps(bbox)) {
      for (const ObjectIdentifier obj : tree->objects_here) {
        auto bbox_iter = bboxes_by_object.find(obj);
        assert(bbox_iter != bboxes_by_object.end());
        if (bbox_iter->second.overlaps(bbox)) results.insert(obj);
      }
      zget_objects_overlapping(tree->child0.get(), results, bbox);
      zget_objects_overlapping(tree->child1.get(), results, bbox);
    }
  }
  
  unordered_map<ObjectIdentifier, bounding_box> bboxes_by_object;
  ztree_node_ptr objects_tree;
  
public:

  void insert(ObjectIdentifier id, bounding_box const& bbox) {
    bboxes_by_object.insert(std::make_pair(id, bbox));
    Coordinate max_dim = bbox.size[0];
    for (num_coordinates_type i = 1; i < num_dimensions; ++i) {
      if (bbox.size[i] > max_dim) max_dim = bbox.size[i];
    }
    int exp = 0; while ((Coordinate(1) << exp) < max_dim) ++exp;
    int dimensions_we_can_single = 0;
    int dimensions_we_can_double = 0;
    const Coordinate base_box_size = safe_left_shift_one(exp);
    const Coordinate used_bits_mask = ~(base_box_size - 1);
    
    for (int i = num_dimensions - 1; i >= 0; --i) {
      if ((bbox.min[i] & used_bits_mask) + base_box_size >= bbox.min[i] + bbox.size[i]) ++dimensions_we_can_single;
      else break;
    }
    for (num_coordinates_type i = 0; i < num_dimensions - dimensions_we_can_single; ++i) {
      if (!(bbox.min[i] & base_box_size)) ++dimensions_we_can_double;
      else break;
    }
#ifdef ZTREE_TESTING
    std::cerr << dimensions_we_can_single << "... " << dimensions_we_can_double << "...\n";
#endif
    for (int i = 0; i < (1 << ((num_dimensions - dimensions_we_can_single) - dimensions_we_can_double)); ++i) {
      std::array<Coordinate, num_dimensions> coords = bbox.min;
      for (num_coordinates_type j = dimensions_we_can_double; j < num_dimensions - dimensions_we_can_single; ++j) {
        if ((i << dimensions_we_can_double) & (1<<j)) coords[j] += base_box_size;
      }
      zbox zb = box_from_coords(coords, exp * num_dimensions + dimensions_we_can_double);
      if (zb.get_bbox().overlaps(bbox))
        insert_box(objects_tree, id, zb);
    }
  }
  bool erase(ObjectIdentifier id) {
    auto bbox_iter = bboxes_by_object.find(id);
    if (bbox_iter == bboxes_by_object.end()) return false;
    delete_object(objects_tree, id, bbox_iter->second);
    bboxes_by_object.erase(bbox_iter);
    return true;
  }
  
  void get_objects_overlapping(unordered_set<ObjectIdentifier>& results, bounding_box const& bbox)const {
    zget_objects_overlapping(objects_tree.get(), results, bbox);
  }

};

/*

If there's one zbox in the tree [call it Z]

tree = ztree_node {
  Z
  nullptr
  nullptr
}

Two zboxes that differ at bit B:
child0 of a node with B ignored bits is the child whose Bth bit is 0.
tree = ztree_node {
  Z1/Z2, with B ignored bits
  ptr to ztree_node {
    Z1
    nullptr
    nullptr
  }
  ptr to ztree_node {
    Z2
    nullptr
    nullptr
  }
}

*/

#endif
<|MERGE_RESOLUTION|>--- conflicted
+++ resolved
@@ -204,20 +204,12 @@
         assert(new_tree->here.num_low_bits_ignored > tree->here.num_low_bits_ignored);
         assert(new_tree->here.subsumes(tree->here));
         assert(new_tree->here.subsumes(box));
-<<<<<<< HEAD
         assert(box.subsumes(tree->here) || (tree->here.get_bit(new_tree->here.num_low_bits_ignored - 1) != box.get_bit(new_tree->here.num_low_bits_ignored - 1)));
-        if (tree->here.get_bit(new_tree->here.num_low_bits_ignored - 1)) new_tree->child1 = tree;
-        else                                                             new_tree->child0 = tree;
-      
-        tree = new_tree;
-=======
-        assert(tree->here.get_bit(new_tree->here.num_low_bits_ignored - 1) != box.get_bit(new_tree->here.num_low_bits_ignored - 1));
 
         if (tree->here.get_bit(new_tree->here.num_low_bits_ignored - 1)) tree.swap(new_tree->child1);
         else                                                             tree.swap(new_tree->child0);
 
         tree.swap(new_tree);
->>>>>>> 1c7572fa
         insert_box(tree, obj, box);
       }
     }
